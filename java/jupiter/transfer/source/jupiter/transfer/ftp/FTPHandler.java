<<<<<<< HEAD
/*
 * The MIT License (MIT)
 *
 * Copyright © 2013-2019 Florian Barras <https://barras.io> (florian@barras.io)
 *
 * Permission is hereby granted, free of charge, to any person obtaining a copy
 * of this software and associated documentation files (the "Software"), to deal
 * in the Software without restriction, including without limitation the rights
 * to use, copy, modify, merge, publish, distribute, sublicense, and/or sell
 * copies of the Software, and to permit persons to whom the Software is
 * furnished to do so, subject to the following conditions:
 *
 * The above copyright notice and this permission notice shall be included in
 * all copies or substantial portions of the Software.
 *
 * THE SOFTWARE IS PROVIDED "AS IS", WITHOUT WARRANTY OF ANY KIND, EXPRESS OR
 * IMPLIED, INCLUDING BUT NOT LIMITED TO THE WARRANTIES OF MERCHANTABILITY,
 * FITNESS FOR A PARTICULAR PURPOSE AND NONINFRINGEMENT. IN NO EVENT SHALL THE
 * AUTHORS OR COPYRIGHT HOLDERS BE LIABLE FOR ANY CLAIM, DAMAGES OR OTHER
 * LIABILITY, WHETHER IN AN ACTION OF CONTRACT, TORT OR OTHERWISE, ARISING FROM,
 * OUT OF OR IN CONNECTION WITH THE SOFTWARE OR THE USE OR OTHER DEALINGS IN
 * THE SOFTWARE.
 */
package jupiter.transfer.ftp;

import static jupiter.common.io.IO.IO;

import java.io.BufferedOutputStream;
import java.io.File;
import java.io.FileOutputStream;
import java.io.IOException;
import java.io.OutputStream;
import java.io.PrintWriter;
import java.util.Properties;
import java.util.Vector;

import org.apache.commons.net.PrintCommandListener;
import org.apache.commons.net.ftp.FTP;
import org.apache.commons.net.ftp.FTPClient;
import org.apache.commons.net.ftp.FTPFile;
import org.apache.commons.net.ftp.FTPReply;
import org.apache.commons.net.ftp.FTPSClient;

import com.jcraft.jsch.Channel;
import com.jcraft.jsch.ChannelSftp;
import com.jcraft.jsch.JSch;
import com.jcraft.jsch.JSchException;
import com.jcraft.jsch.Session;
import com.jcraft.jsch.SftpException;

import jupiter.common.exception.IllegalTypeException;
import jupiter.common.io.Resources;
import jupiter.common.util.Arrays;
import jupiter.common.util.Integers;
import jupiter.common.util.Strings;

public class FTPHandler {

	////////////////////////////////////////////////////////////////////////////////////////////////
	// CONSTANTS
	////////////////////////////////////////////////////////////////////////////////////////////////

	public static final String REMOTE_SEPARATOR = "/";


	////////////////////////////////////////////////////////////////////////////////////////////////
	// ATTRIBUTES
	////////////////////////////////////////////////////////////////////////////////////////////////

	protected Protocol protocol;
	protected String hostName;
	protected int port;
	protected String userName;
	protected String password;
	protected String remoteDir;
	protected String localDir;
	protected String filter;
	protected String[] fileNames;


	////////////////////////////////////////////////////////////////////////////////////////////////
	// CONSTRUCTORS
	////////////////////////////////////////////////////////////////////////////////////////////////

	public FTPHandler() {
	}

	public FTPHandler(final Protocol protocol, final String hostName, final int port,
			final String userName, final String password, final String remoteDir,
			final String localDir, final String filter, final String[] fileNames) {
		this.protocol = protocol;
		this.hostName = hostName;
		this.port = port;
		this.userName = userName;
		this.password = password;
		this.remoteDir = remoteDir;
		this.localDir = localDir;
		this.filter = filter;
		this.fileNames = fileNames;
	}

	public FTPHandler(final Properties properties) {
		loadProperties(properties);
	}


	////////////////////////////////////////////////////////////////////////////////////////////////
	// OPERATORS
	////////////////////////////////////////////////////////////////////////////////////////////////

	public void loadProperties(final Properties properties) {
		protocol = Protocol.get(properties.getProperty("protocol"));
		hostName = properties.getProperty("hostName");
		switch (protocol) {
			case FTP:
			case FTPS:
				port = Integers.convert(properties.getProperty("port", "21"));
				break;
			case SFTP:
				port = Integers.convert(properties.getProperty("port", "22"));
				break;
			default:
				throw new IllegalTypeException(protocol);
		}
		userName = properties.getProperty("userName");
		password = properties.getProperty("password");
		remoteDir = properties.getProperty("remoteDir");
		localDir = properties.getProperty("localDir");
		filter = properties.getProperty("filter", "*");
		fileNames = properties.getProperty("fileNames").split(Arrays.DEFAULT_DELIMITER);
	}

	////////////////////////////////////////////////////////////////////////////////////////////////

	public int download(final Properties properties) {
		loadProperties(properties);
		return download();
	}

	public int download() {
		if (fileNames.length > 0) {
			if (Strings.isNotEmpty(fileNames[0])) {
				// Download the files
				final int downloadedFileCount;
				switch (protocol) {
					case FTP:
						filter = filter.replace("*", ".*");
						downloadedFileCount = downloadFTP();
						break;
					case FTPS:
						filter = filter.replace("*", ".*");
						downloadedFileCount = downloadFTPS();
						break;
					case SFTP:
						downloadedFileCount = downloadSFTP();
						break;
					default:
						throw new IllegalTypeException(protocol);
				}
				if (downloadedFileCount > 0) {
					IO.info(downloadedFileCount, " files downloaded");
				} else {
					IO.warn("No files downloaded");
				}
				return downloadedFileCount;
			}
			IO.error("Empty file name");
			return 0;
		}
		IO.info("No file name");
		return 0;
	}

	/**
	 * Download the specified files from the specified FTP with the specified parameters and returns
	 * the number of downloaded files.
	 * <p>
	 * @return the number of downloaded files
	 */
	protected int downloadFTP() {
		int downloadedFileCount = 0;
		final FTPClient ftp = new FTPClient();
		ftp.addProtocolCommandListener(new PrintCommandListener(new PrintWriter(System.out)));
		try {
			IO.info("Connect to ", Strings.quote(hostName + ":" + port));
			ftp.connect(hostName, port);
			final int replyCode = ftp.getReplyCode();
			if (FTPReply.isPositiveCompletion(replyCode)) {
				ftp.enterLocalPassiveMode();

				IO.info("Login with ", Strings.quote(userName), " and ", Strings.quote(password));
				if (ftp.login(userName, password)) {
					ftp.pwd();
					ftp.setFileTransferMode(FTPClient.PASSIVE_REMOTE_DATA_CONNECTION_MODE);
					ftp.setFileType(FTP.BINARY_FILE_TYPE);

					IO.info("Download the files ", Strings.quote(filter), " in ",
							Strings.quote(remoteDir));
					final FTPFile[] files = ftp.listFiles(remoteDir);
					for (final FTPFile file : files) {
						final String fileName = file.getName();
						if (file.isFile() && fileName.matches(filter) &&
								Strings.matches(fileName, fileNames)) {
							final String remotePath = remoteDir + REMOTE_SEPARATOR + fileName;
							final String localPath = localDir + File.separator + fileName;

							IO.info("Download the file ", Strings.quote(remotePath), " to ",
									Strings.quote(localPath));
							OutputStream output = null;
							try {
								output = new BufferedOutputStream(new FileOutputStream(localPath));
								if (ftp.retrieveFile(remotePath, output)) {
									++downloadedFileCount;
								} else {
									IO.error("Unable to download the file ",
											Strings.quote(remotePath), " to ",
											Strings.quote(localPath));
								}
							} finally {
								Resources.close(output);
							}
						}
					}
				} else {
					IO.error("Fail to login to ", Strings.quote(hostName), " with ",
							Strings.quote(userName));
				}
			} else {
				IO.error("Fail to connect to ", Strings.quote(hostName), "; reply code: ",
						replyCode);
			}
		} catch (final IOException ex) {
			IO.error(ex);
		} finally {
			try {
				if (ftp.isConnected()) {
					ftp.logout();
					ftp.disconnect();
				}
			} catch (final IOException ignored) {
			}
		}
		return downloadedFileCount;
	}

	/**
	 * Download the specified files from the specified FTPS with the specified parameters and
	 * returns the number of downloaded files.
	 * <p>
	 * @return the number of downloaded files
	 */
	protected int downloadFTPS() {
		int downloadedFileCount = 0;
		final FTPSClient ftps = new FTPSClient(); // SSL/TLS
		ftps.addProtocolCommandListener(new PrintCommandListener(new PrintWriter(System.out)));
		try {
			IO.info("Connect to ", Strings.quote(hostName + ":" + port));
			ftps.connect(hostName, port);
			final int replyCode = ftps.getReplyCode();
			if (FTPReply.isPositiveCompletion(replyCode)) {
				ftps.enterLocalPassiveMode();

				IO.info("Login with ", Strings.quote(userName), " and ", Strings.quote(password));
				if (ftps.login(userName, password)) {
					ftps.execPBSZ(0);
					ftps.execPROT("P");
					ftps.pwd();
					ftps.setFileTransferMode(FTPClient.PASSIVE_REMOTE_DATA_CONNECTION_MODE);
					ftps.setFileType(FTP.BINARY_FILE_TYPE);

					IO.info("Download the files ", Strings.quote(filter), " in ",
							Strings.quote(remoteDir));
					final FTPFile[] files = ftps.listFiles(remoteDir);
					for (final FTPFile file : files) {
						final String fileName = file.getName();
						if (file.isFile() && fileName.matches(filter) &&
								Strings.matches(fileName, fileNames)) {
							final String remotePath = remoteDir + REMOTE_SEPARATOR + fileName;
							final String localPath = localDir + File.separator + fileName;

							IO.info("Download the file ", Strings.quote(remotePath), " to ",
									Strings.quote(localPath));
							OutputStream output = null;
							try {
								output = new BufferedOutputStream(new FileOutputStream(localPath));
								if (ftps.retrieveFile(remotePath, output)) {
									++downloadedFileCount;
								} else {
									IO.error("Unable to download the file ",
											Strings.quote(remotePath), " to ",
											Strings.quote(localPath));
								}
							} finally {
								Resources.close(output);
							}
						}
					}
				} else {
					IO.error("Fail to login to ", Strings.quote(hostName), " with ",
							Strings.quote(userName));
				}
			} else {
				IO.error("Fail to connect to ", Strings.quote(hostName), "; reply code: ",
						replyCode);
			}
		} catch (final IOException ex) {
			IO.error(ex);
		} finally {
			try {
				if (ftps.isConnected()) {
					ftps.logout();
					ftps.disconnect();
				}
			} catch (final IOException ignored) {
			}
		}
		return downloadedFileCount;
	}

	/**
	 * Download the specified files from the specified SFTP with the specified parameters and
	 * returns the number of downloaded files.
	 * <p>
	 * @return the number of downloaded files
	 */
	protected int downloadSFTP() {
		int downloadedFileCount = 0;
		final JSch jsch = new JSch();
		Session session;
		try {
			// Connect and login to host
			IO.info("Connect to ", Strings.quote(hostName + ":" + port), " with ",
					Strings.quote(userName));
			session = jsch.getSession(userName, hostName, 22);
			session.setConfig("StrictHostKeyChecking", "no");
			session.setPassword(password);
			session.connect();

			// Retrieve the files
			IO.info("Download the files ", Strings.quote(filter), " in ", Strings.quote(remoteDir));
			final Channel channel = session.openChannel("sftp");
			channel.connect();
			final ChannelSftp sftp = (ChannelSftp) channel;
			sftp.cd(remoteDir);
			final Vector<ChannelSftp.LsEntry> entries = sftp.ls(filter);
			for (final ChannelSftp.LsEntry entry : entries) {
				final String fileName = entry.getFilename();
				if (Strings.matches(fileName, fileNames)) {
					final String localPath = localDir + File.separator + fileName;

					IO.info("Download the file ", Strings.quote(fileName), " to ",
							Strings.quote(localPath));
					sftp.get(fileName, localPath);
					++downloadedFileCount;
				}
			}
			sftp.exit();
			session.disconnect();
			return downloadedFileCount;
		} catch (final JSchException ex) {
			IO.error(ex);
		} catch (final SftpException ex) {
			IO.error(ex);
		}
		return downloadedFileCount;
	}


	////////////////////////////////////////////////////////////////////////////////////////////////
	// ENUMS
	////////////////////////////////////////////////////////////////////////////////////////////////

	public enum Protocol {
		FTP("FTP"),
		FTPS("FTPS"),
		SFTP("SFTP");

		public final String value;

		private Protocol(final String value) {
			this.value = value;
		}

		public static Protocol get(final String name) {
			final String value = Strings.toUpperCase(name);
			if (FTP.value.equals(value)) {
				return FTP;
			} else if (FTPS.value.equals(value)) {
				return FTPS;
			} else if (SFTP.value.equals(value)) {
				return SFTP;
			}
			throw new IllegalTypeException(name);
		}

		@Override
		public String toString() {
			return value;
		}
	}
}
=======
/*
 * The MIT License (MIT)
 *
 * Copyright © 2013-2019 Florian Barras <https://barras.io> (florian@barras.io)
 *
 * Permission is hereby granted, free of charge, to any person obtaining a copy
 * of this software and associated documentation files (the "Software"), to deal
 * in the Software without restriction, including without limitation the rights
 * to use, copy, modify, merge, publish, distribute, sublicense, and/or sell
 * copies of the Software, and to permit persons to whom the Software is
 * furnished to do so, subject to the following conditions:
 *
 * The above copyright notice and this permission notice shall be included in
 * all copies or substantial portions of the Software.
 *
 * THE SOFTWARE IS PROVIDED "AS IS", WITHOUT WARRANTY OF ANY KIND, EXPRESS OR
 * IMPLIED, INCLUDING BUT NOT LIMITED TO THE WARRANTIES OF MERCHANTABILITY,
 * FITNESS FOR A PARTICULAR PURPOSE AND NONINFRINGEMENT. IN NO EVENT SHALL THE
 * AUTHORS OR COPYRIGHT HOLDERS BE LIABLE FOR ANY CLAIM, DAMAGES OR OTHER
 * LIABILITY, WHETHER IN AN ACTION OF CONTRACT, TORT OR OTHERWISE, ARISING FROM,
 * OUT OF OR IN CONNECTION WITH THE SOFTWARE OR THE USE OR OTHER DEALINGS IN
 * THE SOFTWARE.
 */
package jupiter.transfer.ftp;

import static jupiter.common.io.IO.IO;

import java.io.BufferedOutputStream;
import java.io.File;
import java.io.FileOutputStream;
import java.io.IOException;
import java.io.OutputStream;
import java.io.PrintWriter;
import java.util.Properties;
import java.util.Vector;

import org.apache.commons.net.PrintCommandListener;
import org.apache.commons.net.ftp.FTP;
import org.apache.commons.net.ftp.FTPClient;
import org.apache.commons.net.ftp.FTPFile;
import org.apache.commons.net.ftp.FTPReply;
import org.apache.commons.net.ftp.FTPSClient;

import com.jcraft.jsch.Channel;
import com.jcraft.jsch.ChannelSftp;
import com.jcraft.jsch.JSch;
import com.jcraft.jsch.JSchException;
import com.jcraft.jsch.Session;
import com.jcraft.jsch.SftpException;

import jupiter.common.exception.IllegalTypeException;
import jupiter.common.io.Resources;
import jupiter.common.util.Arrays;
import jupiter.common.util.Integers;
import jupiter.common.util.Strings;

public class FTPHandler {

	////////////////////////////////////////////////////////////////////////////////////////////////
	// CONSTANTS
	////////////////////////////////////////////////////////////////////////////////////////////////

	public static final String REMOTE_SEPARATOR = "/";


	////////////////////////////////////////////////////////////////////////////////////////////////
	// ATTRIBUTES
	////////////////////////////////////////////////////////////////////////////////////////////////

	protected Protocol protocol;
	protected String hostName;
	protected int port;
	protected String userName;
	protected String password;
	protected String remoteDir;
	protected String localDir;
	protected String filter;
	protected String[] fileNames;


	////////////////////////////////////////////////////////////////////////////////////////////////
	// CONSTRUCTORS
	////////////////////////////////////////////////////////////////////////////////////////////////

	public FTPHandler() {
	}

	public FTPHandler(final Protocol protocol, final String hostName, final int port,
			final String userName, final String password, final String remoteDir,
			final String localDir, final String filter, final String[] fileNames) {
		this.protocol = protocol;
		this.hostName = hostName;
		this.port = port;
		this.userName = userName;
		this.password = password;
		this.remoteDir = remoteDir;
		this.localDir = localDir;
		this.filter = filter;
		this.fileNames = fileNames;
	}

	public FTPHandler(final Properties properties) {
		loadProperties(properties);
	}


	////////////////////////////////////////////////////////////////////////////////////////////////
	// OPERATORS
	////////////////////////////////////////////////////////////////////////////////////////////////

	public void loadProperties(final Properties properties) {
		protocol = Protocol.get(properties.getProperty("protocol"));
		hostName = properties.getProperty("hostName");
		switch (protocol) {
			case FTP:
			case FTPS:
				port = Integers.convert(properties.getProperty("port", "21"));
				break;
			case SFTP:
				port = Integers.convert(properties.getProperty("port", "22"));
				break;
			default:
				throw new IllegalTypeException(protocol);
		}
		userName = properties.getProperty("userName");
		password = properties.getProperty("password");
		remoteDir = properties.getProperty("remoteDir");
		localDir = properties.getProperty("localDir");
		filter = properties.getProperty("filter", "*");
		fileNames = properties.getProperty("fileNames").split(Arrays.DEFAULT_DELIMITER);
	}

	////////////////////////////////////////////////////////////////////////////////////////////////

	public int download(final Properties properties) {
		loadProperties(properties);
		return download();
	}

	public int download() {
		if (fileNames.length > 0) {
			if (Strings.isNotEmpty(fileNames[0])) {
				// Download the files
				final int downloadedFileCount;
				switch (protocol) {
					case FTP:
						filter = filter.replace("*", ".*");
						downloadedFileCount = downloadFTP();
						break;
					case FTPS:
						filter = filter.replace("*", ".*");
						downloadedFileCount = downloadFTPS();
						break;
					case SFTP:
						downloadedFileCount = downloadSFTP();
						break;
					default:
						throw new IllegalTypeException(protocol);
				}
				if (downloadedFileCount > 0) {
					IO.info(downloadedFileCount, " files downloaded");
				} else {
					IO.warn("No files downloaded");
				}
				return downloadedFileCount;
			}
			IO.error("Empty file name");
			return 0;
		}
		IO.info("No file name");
		return 0;
	}

	/**
	 * Download the specified files from the specified FTP with the specified parameters and returns
	 * the number of downloaded files.
	 * <p>
	 * @return the number of downloaded files
	 */
	protected int downloadFTP() {
		int downloadedFileCount = 0;
		final FTPClient ftp = new FTPClient();
		ftp.addProtocolCommandListener(new PrintCommandListener(new PrintWriter(System.out)));
		try {
			IO.info("Connect to ", Strings.quote(hostName + ":" + port));
			ftp.connect(hostName, port);
			final int replyCode = ftp.getReplyCode();
			if (FTPReply.isPositiveCompletion(replyCode)) {
				ftp.enterLocalPassiveMode();

				IO.info("Login with ", Strings.quote(userName), " and ", Strings.quote(password));
				if (ftp.login(userName, password)) {
					ftp.pwd();
					ftp.setFileTransferMode(FTPClient.PASSIVE_REMOTE_DATA_CONNECTION_MODE);
					ftp.setFileType(FTP.BINARY_FILE_TYPE);

					IO.info("Download the files ", Strings.quote(filter), " in ",
							Strings.quote(remoteDir));
					final FTPFile[] files = ftp.listFiles(remoteDir);
					for (final FTPFile file : files) {
						final String fileName = file.getName();
						if (file.isFile() && fileName.matches(filter) &&
								Strings.matches(fileName, fileNames)) {
							final String remotePath = remoteDir + REMOTE_SEPARATOR + fileName;
							final String localPath = localDir + File.separator + fileName;

							IO.info("Download the file ", Strings.quote(remotePath), " to ",
									Strings.quote(localPath));
							OutputStream output = null;
							try {
								output = new BufferedOutputStream(new FileOutputStream(localPath));
								if (ftp.retrieveFile(remotePath, output)) {
									++downloadedFileCount;
								} else {
									IO.error("Unable to download the file ",
											Strings.quote(remotePath), " to ",
											Strings.quote(localPath));
								}
							} finally {
								Resources.close(output);
							}
						}
					}
				} else {
					IO.error("Fail to login to ", Strings.quote(hostName), " with ",
							Strings.quote(userName));
				}
			} else {
				IO.error("Fail to connect to ", Strings.quote(hostName), "; reply code: ",
						replyCode);
			}
		} catch (final IOException ex) {
			IO.error(ex);
		} finally {
			try {
				if (ftp.isConnected()) {
					ftp.logout();
					ftp.disconnect();
				}
			} catch (final IOException ignored) {
			}
		}
		return downloadedFileCount;
	}

	/**
	 * Download the specified files from the specified FTPS with the specified parameters and
	 * returns the number of downloaded files.
	 * <p>
	 * @return the number of downloaded files
	 */
	protected int downloadFTPS() {
		int downloadedFileCount = 0;
		final FTPSClient ftps = new FTPSClient(); // SSL/TLS
		ftps.addProtocolCommandListener(new PrintCommandListener(new PrintWriter(System.out)));
		try {
			IO.info("Connect to ", Strings.quote(hostName + ":" + port));
			ftps.connect(hostName, port);
			final int replyCode = ftps.getReplyCode();
			if (FTPReply.isPositiveCompletion(replyCode)) {
				ftps.enterLocalPassiveMode();

				IO.info("Login with ", Strings.quote(userName), " and ", Strings.quote(password));
				if (ftps.login(userName, password)) {
					ftps.execPBSZ(0);
					ftps.execPROT("P");
					ftps.pwd();
					ftps.setFileTransferMode(FTPClient.PASSIVE_REMOTE_DATA_CONNECTION_MODE);
					ftps.setFileType(FTP.BINARY_FILE_TYPE);

					IO.info("Download the files ", Strings.quote(filter), " in ",
							Strings.quote(remoteDir));
					final FTPFile[] files = ftps.listFiles(remoteDir);
					for (final FTPFile file : files) {
						final String fileName = file.getName();
						if (file.isFile() && fileName.matches(filter) &&
								Strings.matches(fileName, fileNames)) {
							final String remotePath = remoteDir + REMOTE_SEPARATOR + fileName;
							final String localPath = localDir + File.separator + fileName;

							IO.info("Download the file ", Strings.quote(remotePath), " to ",
									Strings.quote(localPath));
							OutputStream output = null;
							try {
								output = new BufferedOutputStream(new FileOutputStream(localPath));
								if (ftps.retrieveFile(remotePath, output)) {
									++downloadedFileCount;
								} else {
									IO.error("Unable to download the file ",
											Strings.quote(remotePath), " to ",
											Strings.quote(localPath));
								}
							} finally {
								Resources.close(output);
							}
						}
					}
				} else {
					IO.error("Fail to login to ", Strings.quote(hostName), " with ",
							Strings.quote(userName));
				}
			} else {
				IO.error("Fail to connect to ", Strings.quote(hostName), "; reply code: ",
						replyCode);
			}
		} catch (final IOException ex) {
			IO.error(ex);
		} finally {
			try {
				if (ftps.isConnected()) {
					ftps.logout();
					ftps.disconnect();
				}
			} catch (final IOException ignored) {
			}
		}
		return downloadedFileCount;
	}

	/**
	 * Download the specified files from the specified SFTP with the specified parameters and
	 * returns the number of downloaded files.
	 * <p>
	 * @return the number of downloaded files
	 */
	protected int downloadSFTP() {
		int downloadedFileCount = 0;
		final JSch jsch = new JSch();
		Session session;
		try {
			// Connect and login to host
			IO.info("Connect to ", Strings.quote(hostName + ":" + port), " with ",
					Strings.quote(userName));
			session = jsch.getSession(userName, hostName, 22);
			session.setConfig("StrictHostKeyChecking", "no");
			session.setPassword(password);
			session.connect();

			// Retrieve the files
			IO.info("Download the files ", Strings.quote(filter), " in ", Strings.quote(remoteDir));
			final Channel channel = session.openChannel("sftp");
			channel.connect();
			final ChannelSftp sftp = (ChannelSftp) channel;
			sftp.cd(remoteDir);
			final Vector<ChannelSftp.LsEntry> entries = sftp.ls(filter);
			for (final ChannelSftp.LsEntry entry : entries) {
				final String fileName = entry.getFilename();
				if (Strings.matches(fileName, fileNames)) {
					final String localPath = localDir + File.separator + fileName;

					IO.info("Download the file ", Strings.quote(fileName), " to ",
							Strings.quote(localPath));
					sftp.get(fileName, localPath);
					++downloadedFileCount;
				}
			}
			sftp.exit();
			session.disconnect();
			return downloadedFileCount;
		} catch (final JSchException ex) {
			IO.error(ex);
		} catch (final SftpException ex) {
			IO.error(ex);
		}
		return downloadedFileCount;
	}


	////////////////////////////////////////////////////////////////////////////////////////////////
	// ENUMS
	////////////////////////////////////////////////////////////////////////////////////////////////

	public enum Protocol {
		FTP("FTP"),
		FTPS("FTPS"),
		SFTP("SFTP");

		public final String value;

		private Protocol(final String value) {
			this.value = value;
		}

		public static Protocol get(final String name) {
			final String value = Strings.toUpperCase(name);
			if (FTP.value.equals(value)) {
				return FTP;
			} else if (FTPS.value.equals(value)) {
				return FTPS;
			} else if (SFTP.value.equals(value)) {
				return SFTP;
			}
			throw new IllegalTypeException(name);
		}

		/**
		 * Returns a representative {@link String} of {@code this}.
		 * <p>
		 * @return a representative {@link String} of {@code this}
		 */
		@Override
		public String toString() {
			return value;
		}
	}
}
>>>>>>> 22a57e3d
<|MERGE_RESOLUTION|>--- conflicted
+++ resolved
@@ -1,4 +1,3 @@
-<<<<<<< HEAD
 /*
  * The MIT License (MIT)
  *
@@ -394,408 +393,6 @@
 			throw new IllegalTypeException(name);
 		}
 
-		@Override
-		public String toString() {
-			return value;
-		}
-	}
-}
-=======
-/*
- * The MIT License (MIT)
- *
- * Copyright © 2013-2019 Florian Barras <https://barras.io> (florian@barras.io)
- *
- * Permission is hereby granted, free of charge, to any person obtaining a copy
- * of this software and associated documentation files (the "Software"), to deal
- * in the Software without restriction, including without limitation the rights
- * to use, copy, modify, merge, publish, distribute, sublicense, and/or sell
- * copies of the Software, and to permit persons to whom the Software is
- * furnished to do so, subject to the following conditions:
- *
- * The above copyright notice and this permission notice shall be included in
- * all copies or substantial portions of the Software.
- *
- * THE SOFTWARE IS PROVIDED "AS IS", WITHOUT WARRANTY OF ANY KIND, EXPRESS OR
- * IMPLIED, INCLUDING BUT NOT LIMITED TO THE WARRANTIES OF MERCHANTABILITY,
- * FITNESS FOR A PARTICULAR PURPOSE AND NONINFRINGEMENT. IN NO EVENT SHALL THE
- * AUTHORS OR COPYRIGHT HOLDERS BE LIABLE FOR ANY CLAIM, DAMAGES OR OTHER
- * LIABILITY, WHETHER IN AN ACTION OF CONTRACT, TORT OR OTHERWISE, ARISING FROM,
- * OUT OF OR IN CONNECTION WITH THE SOFTWARE OR THE USE OR OTHER DEALINGS IN
- * THE SOFTWARE.
- */
-package jupiter.transfer.ftp;
-
-import static jupiter.common.io.IO.IO;
-
-import java.io.BufferedOutputStream;
-import java.io.File;
-import java.io.FileOutputStream;
-import java.io.IOException;
-import java.io.OutputStream;
-import java.io.PrintWriter;
-import java.util.Properties;
-import java.util.Vector;
-
-import org.apache.commons.net.PrintCommandListener;
-import org.apache.commons.net.ftp.FTP;
-import org.apache.commons.net.ftp.FTPClient;
-import org.apache.commons.net.ftp.FTPFile;
-import org.apache.commons.net.ftp.FTPReply;
-import org.apache.commons.net.ftp.FTPSClient;
-
-import com.jcraft.jsch.Channel;
-import com.jcraft.jsch.ChannelSftp;
-import com.jcraft.jsch.JSch;
-import com.jcraft.jsch.JSchException;
-import com.jcraft.jsch.Session;
-import com.jcraft.jsch.SftpException;
-
-import jupiter.common.exception.IllegalTypeException;
-import jupiter.common.io.Resources;
-import jupiter.common.util.Arrays;
-import jupiter.common.util.Integers;
-import jupiter.common.util.Strings;
-
-public class FTPHandler {
-
-	////////////////////////////////////////////////////////////////////////////////////////////////
-	// CONSTANTS
-	////////////////////////////////////////////////////////////////////////////////////////////////
-
-	public static final String REMOTE_SEPARATOR = "/";
-
-
-	////////////////////////////////////////////////////////////////////////////////////////////////
-	// ATTRIBUTES
-	////////////////////////////////////////////////////////////////////////////////////////////////
-
-	protected Protocol protocol;
-	protected String hostName;
-	protected int port;
-	protected String userName;
-	protected String password;
-	protected String remoteDir;
-	protected String localDir;
-	protected String filter;
-	protected String[] fileNames;
-
-
-	////////////////////////////////////////////////////////////////////////////////////////////////
-	// CONSTRUCTORS
-	////////////////////////////////////////////////////////////////////////////////////////////////
-
-	public FTPHandler() {
-	}
-
-	public FTPHandler(final Protocol protocol, final String hostName, final int port,
-			final String userName, final String password, final String remoteDir,
-			final String localDir, final String filter, final String[] fileNames) {
-		this.protocol = protocol;
-		this.hostName = hostName;
-		this.port = port;
-		this.userName = userName;
-		this.password = password;
-		this.remoteDir = remoteDir;
-		this.localDir = localDir;
-		this.filter = filter;
-		this.fileNames = fileNames;
-	}
-
-	public FTPHandler(final Properties properties) {
-		loadProperties(properties);
-	}
-
-
-	////////////////////////////////////////////////////////////////////////////////////////////////
-	// OPERATORS
-	////////////////////////////////////////////////////////////////////////////////////////////////
-
-	public void loadProperties(final Properties properties) {
-		protocol = Protocol.get(properties.getProperty("protocol"));
-		hostName = properties.getProperty("hostName");
-		switch (protocol) {
-			case FTP:
-			case FTPS:
-				port = Integers.convert(properties.getProperty("port", "21"));
-				break;
-			case SFTP:
-				port = Integers.convert(properties.getProperty("port", "22"));
-				break;
-			default:
-				throw new IllegalTypeException(protocol);
-		}
-		userName = properties.getProperty("userName");
-		password = properties.getProperty("password");
-		remoteDir = properties.getProperty("remoteDir");
-		localDir = properties.getProperty("localDir");
-		filter = properties.getProperty("filter", "*");
-		fileNames = properties.getProperty("fileNames").split(Arrays.DEFAULT_DELIMITER);
-	}
-
-	////////////////////////////////////////////////////////////////////////////////////////////////
-
-	public int download(final Properties properties) {
-		loadProperties(properties);
-		return download();
-	}
-
-	public int download() {
-		if (fileNames.length > 0) {
-			if (Strings.isNotEmpty(fileNames[0])) {
-				// Download the files
-				final int downloadedFileCount;
-				switch (protocol) {
-					case FTP:
-						filter = filter.replace("*", ".*");
-						downloadedFileCount = downloadFTP();
-						break;
-					case FTPS:
-						filter = filter.replace("*", ".*");
-						downloadedFileCount = downloadFTPS();
-						break;
-					case SFTP:
-						downloadedFileCount = downloadSFTP();
-						break;
-					default:
-						throw new IllegalTypeException(protocol);
-				}
-				if (downloadedFileCount > 0) {
-					IO.info(downloadedFileCount, " files downloaded");
-				} else {
-					IO.warn("No files downloaded");
-				}
-				return downloadedFileCount;
-			}
-			IO.error("Empty file name");
-			return 0;
-		}
-		IO.info("No file name");
-		return 0;
-	}
-
-	/**
-	 * Download the specified files from the specified FTP with the specified parameters and returns
-	 * the number of downloaded files.
-	 * <p>
-	 * @return the number of downloaded files
-	 */
-	protected int downloadFTP() {
-		int downloadedFileCount = 0;
-		final FTPClient ftp = new FTPClient();
-		ftp.addProtocolCommandListener(new PrintCommandListener(new PrintWriter(System.out)));
-		try {
-			IO.info("Connect to ", Strings.quote(hostName + ":" + port));
-			ftp.connect(hostName, port);
-			final int replyCode = ftp.getReplyCode();
-			if (FTPReply.isPositiveCompletion(replyCode)) {
-				ftp.enterLocalPassiveMode();
-
-				IO.info("Login with ", Strings.quote(userName), " and ", Strings.quote(password));
-				if (ftp.login(userName, password)) {
-					ftp.pwd();
-					ftp.setFileTransferMode(FTPClient.PASSIVE_REMOTE_DATA_CONNECTION_MODE);
-					ftp.setFileType(FTP.BINARY_FILE_TYPE);
-
-					IO.info("Download the files ", Strings.quote(filter), " in ",
-							Strings.quote(remoteDir));
-					final FTPFile[] files = ftp.listFiles(remoteDir);
-					for (final FTPFile file : files) {
-						final String fileName = file.getName();
-						if (file.isFile() && fileName.matches(filter) &&
-								Strings.matches(fileName, fileNames)) {
-							final String remotePath = remoteDir + REMOTE_SEPARATOR + fileName;
-							final String localPath = localDir + File.separator + fileName;
-
-							IO.info("Download the file ", Strings.quote(remotePath), " to ",
-									Strings.quote(localPath));
-							OutputStream output = null;
-							try {
-								output = new BufferedOutputStream(new FileOutputStream(localPath));
-								if (ftp.retrieveFile(remotePath, output)) {
-									++downloadedFileCount;
-								} else {
-									IO.error("Unable to download the file ",
-											Strings.quote(remotePath), " to ",
-											Strings.quote(localPath));
-								}
-							} finally {
-								Resources.close(output);
-							}
-						}
-					}
-				} else {
-					IO.error("Fail to login to ", Strings.quote(hostName), " with ",
-							Strings.quote(userName));
-				}
-			} else {
-				IO.error("Fail to connect to ", Strings.quote(hostName), "; reply code: ",
-						replyCode);
-			}
-		} catch (final IOException ex) {
-			IO.error(ex);
-		} finally {
-			try {
-				if (ftp.isConnected()) {
-					ftp.logout();
-					ftp.disconnect();
-				}
-			} catch (final IOException ignored) {
-			}
-		}
-		return downloadedFileCount;
-	}
-
-	/**
-	 * Download the specified files from the specified FTPS with the specified parameters and
-	 * returns the number of downloaded files.
-	 * <p>
-	 * @return the number of downloaded files
-	 */
-	protected int downloadFTPS() {
-		int downloadedFileCount = 0;
-		final FTPSClient ftps = new FTPSClient(); // SSL/TLS
-		ftps.addProtocolCommandListener(new PrintCommandListener(new PrintWriter(System.out)));
-		try {
-			IO.info("Connect to ", Strings.quote(hostName + ":" + port));
-			ftps.connect(hostName, port);
-			final int replyCode = ftps.getReplyCode();
-			if (FTPReply.isPositiveCompletion(replyCode)) {
-				ftps.enterLocalPassiveMode();
-
-				IO.info("Login with ", Strings.quote(userName), " and ", Strings.quote(password));
-				if (ftps.login(userName, password)) {
-					ftps.execPBSZ(0);
-					ftps.execPROT("P");
-					ftps.pwd();
-					ftps.setFileTransferMode(FTPClient.PASSIVE_REMOTE_DATA_CONNECTION_MODE);
-					ftps.setFileType(FTP.BINARY_FILE_TYPE);
-
-					IO.info("Download the files ", Strings.quote(filter), " in ",
-							Strings.quote(remoteDir));
-					final FTPFile[] files = ftps.listFiles(remoteDir);
-					for (final FTPFile file : files) {
-						final String fileName = file.getName();
-						if (file.isFile() && fileName.matches(filter) &&
-								Strings.matches(fileName, fileNames)) {
-							final String remotePath = remoteDir + REMOTE_SEPARATOR + fileName;
-							final String localPath = localDir + File.separator + fileName;
-
-							IO.info("Download the file ", Strings.quote(remotePath), " to ",
-									Strings.quote(localPath));
-							OutputStream output = null;
-							try {
-								output = new BufferedOutputStream(new FileOutputStream(localPath));
-								if (ftps.retrieveFile(remotePath, output)) {
-									++downloadedFileCount;
-								} else {
-									IO.error("Unable to download the file ",
-											Strings.quote(remotePath), " to ",
-											Strings.quote(localPath));
-								}
-							} finally {
-								Resources.close(output);
-							}
-						}
-					}
-				} else {
-					IO.error("Fail to login to ", Strings.quote(hostName), " with ",
-							Strings.quote(userName));
-				}
-			} else {
-				IO.error("Fail to connect to ", Strings.quote(hostName), "; reply code: ",
-						replyCode);
-			}
-		} catch (final IOException ex) {
-			IO.error(ex);
-		} finally {
-			try {
-				if (ftps.isConnected()) {
-					ftps.logout();
-					ftps.disconnect();
-				}
-			} catch (final IOException ignored) {
-			}
-		}
-		return downloadedFileCount;
-	}
-
-	/**
-	 * Download the specified files from the specified SFTP with the specified parameters and
-	 * returns the number of downloaded files.
-	 * <p>
-	 * @return the number of downloaded files
-	 */
-	protected int downloadSFTP() {
-		int downloadedFileCount = 0;
-		final JSch jsch = new JSch();
-		Session session;
-		try {
-			// Connect and login to host
-			IO.info("Connect to ", Strings.quote(hostName + ":" + port), " with ",
-					Strings.quote(userName));
-			session = jsch.getSession(userName, hostName, 22);
-			session.setConfig("StrictHostKeyChecking", "no");
-			session.setPassword(password);
-			session.connect();
-
-			// Retrieve the files
-			IO.info("Download the files ", Strings.quote(filter), " in ", Strings.quote(remoteDir));
-			final Channel channel = session.openChannel("sftp");
-			channel.connect();
-			final ChannelSftp sftp = (ChannelSftp) channel;
-			sftp.cd(remoteDir);
-			final Vector<ChannelSftp.LsEntry> entries = sftp.ls(filter);
-			for (final ChannelSftp.LsEntry entry : entries) {
-				final String fileName = entry.getFilename();
-				if (Strings.matches(fileName, fileNames)) {
-					final String localPath = localDir + File.separator + fileName;
-
-					IO.info("Download the file ", Strings.quote(fileName), " to ",
-							Strings.quote(localPath));
-					sftp.get(fileName, localPath);
-					++downloadedFileCount;
-				}
-			}
-			sftp.exit();
-			session.disconnect();
-			return downloadedFileCount;
-		} catch (final JSchException ex) {
-			IO.error(ex);
-		} catch (final SftpException ex) {
-			IO.error(ex);
-		}
-		return downloadedFileCount;
-	}
-
-
-	////////////////////////////////////////////////////////////////////////////////////////////////
-	// ENUMS
-	////////////////////////////////////////////////////////////////////////////////////////////////
-
-	public enum Protocol {
-		FTP("FTP"),
-		FTPS("FTPS"),
-		SFTP("SFTP");
-
-		public final String value;
-
-		private Protocol(final String value) {
-			this.value = value;
-		}
-
-		public static Protocol get(final String name) {
-			final String value = Strings.toUpperCase(name);
-			if (FTP.value.equals(value)) {
-				return FTP;
-			} else if (FTPS.value.equals(value)) {
-				return FTPS;
-			} else if (SFTP.value.equals(value)) {
-				return SFTP;
-			}
-			throw new IllegalTypeException(name);
-		}
-
 		/**
 		 * Returns a representative {@link String} of {@code this}.
 		 * <p>
@@ -806,5 +403,4 @@
 			return value;
 		}
 	}
-}
->>>>>>> 22a57e3d
+}