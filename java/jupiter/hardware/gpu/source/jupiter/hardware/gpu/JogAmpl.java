--- conflicted
+++ resolved
@@ -1,4 +1,3 @@
-<<<<<<< HEAD
 /*
  * The MIT License (MIT)
  *
@@ -96,12 +95,12 @@
 			localWorkGroupSize = Math.min(device.getMaxWorkGroupSize(), 256);
 			IO.debug("Local work group size: ", localWorkGroupSize);
 
-			active = true;
+			isActive = true;
 		} catch (final Exception ex) {
-			ACTIVE = false;
+			IS_ACTIVE = false;
 			release();
 			throw new IllegalStateException(
-					"There is a problem with the OpenCL program: " + ex.getMessage());
+					"There is a problem with the OpenCL program" + Strings.append(ex));
 		}
 	}
 
@@ -224,7 +223,7 @@
 	 */
 	@Override
 	public void release() {
-		active = false;
+		isActive = false;
 		for (final CLKernel kernel : kernels.values()) {
 			kernel.release();
 		}
@@ -360,368 +359,4 @@
 		resultBuffer.release();
 		return result;
 	}
-}
-=======
-/*
- * The MIT License (MIT)
- *
- * Copyright © 2013-2019 Florian Barras <https://barras.io> (florian@barras.io)
- *
- * Permission is hereby granted, free of charge, to any person obtaining a copy
- * of this software and associated documentation files (the "Software"), to deal
- * in the Software without restriction, including without limitation the rights
- * to use, copy, modify, merge, publish, distribute, sublicense, and/or sell
- * copies of the Software, and to permit persons to whom the Software is
- * furnished to do so, subject to the following conditions:
- *
- * The above copyright notice and this permission notice shall be included in
- * all copies or substantial portions of the Software.
- *
- * THE SOFTWARE IS PROVIDED "AS IS", WITHOUT WARRANTY OF ANY KIND, EXPRESS OR
- * IMPLIED, INCLUDING BUT NOT LIMITED TO THE WARRANTIES OF MERCHANTABILITY,
- * FITNESS FOR A PARTICULAR PURPOSE AND NONINFRINGEMENT. IN NO EVENT SHALL THE
- * AUTHORS OR COPYRIGHT HOLDERS BE LIABLE FOR ANY CLAIM, DAMAGES OR OTHER
- * LIABILITY, WHETHER IN AN ACTION OF CONTRACT, TORT OR OTHERWISE, ARISING FROM,
- * OUT OF OR IN CONNECTION WITH THE SOFTWARE OR THE USE OR OTHER DEALINGS IN
- * THE SOFTWARE.
- */
-package jupiter.hardware.gpu;
-
-import static com.jogamp.opencl.CLMemory.Mem.READ_ONLY;
-import static com.jogamp.opencl.CLMemory.Mem.WRITE_ONLY;
-import static jupiter.common.io.IO.IO;
-
-import java.nio.DoubleBuffer;
-import java.util.Map;
-
-import com.jogamp.opencl.CLBuffer;
-import com.jogamp.opencl.CLCommandQueue;
-import com.jogamp.opencl.CLContext;
-import com.jogamp.opencl.CLDevice;
-import com.jogamp.opencl.CLKernel;
-import com.jogamp.opencl.CLProgram;
-
-import jupiter.common.math.Maths;
-import jupiter.common.struct.map.tree.RedBlackTreeMap;
-import jupiter.common.test.Arguments;
-import jupiter.common.test.DoubleArguments;
-import jupiter.common.util.Strings;
-
-public class JogAmpl
-		extends OpenCL {
-
-	////////////////////////////////////////////////////////////////////////////////////////////////
-	// ATTRIBUTES
-	////////////////////////////////////////////////////////////////////////////////////////////////
-
-	protected final CLContext context;
-	protected final CLDevice device;
-	protected final CLCommandQueue commandQueue;
-
-	protected CLProgram program;
-	protected final Map<String, CLKernel> kernels = new RedBlackTreeMap<String, CLKernel>();
-
-	protected final int localWorkGroupSize;
-
-
-	////////////////////////////////////////////////////////////////////////////////////////////////
-	// CONSTRUCTORS
-	////////////////////////////////////////////////////////////////////////////////////////////////
-
-	public JogAmpl(final String sourceCode) {
-		super(sourceCode);
-
-		// Create a context for all the devices (use the default CLPlatform)
-		context = CLContext.create();
-		try {
-			// Select the fastest device
-			device = context.getMaxFlopsDevice();
-			IO.debug("Device name: ", getDeviceName());
-			IO.debug("Max compute units: ", getMaxComputeUnits());
-			IO.debug("Max work item dimensions: ", getMaxWorkItemDimensions());
-			IO.debug("Max work group size: ", getMaxWorkGroupSize());
-			IO.debug("Global memory size: ", getGlobalMemorySize());
-
-			// Create a command-queue for the selected device
-			commandQueue = device.createCommandQueue();
-
-			// Create the program from the source code
-			program = context.createProgram(OpenCL.PROGRAM).build();
-
-			// Build the kernels
-			IO.debug("#Kernels: ", kernelNames.size());
-			for (final String kernelName : kernelNames) {
-				IO.debug("Build the kernel ", Strings.quote(kernelName));
-				kernels.put(kernelName, program.createCLKernel(kernelName));
-			}
-
-			// Set the local work group size
-			localWorkGroupSize = Math.min(device.getMaxWorkGroupSize(), 256);
-			IO.debug("Local work group size: ", localWorkGroupSize);
-
-			isActive = true;
-		} catch (final Exception ex) {
-			IS_ACTIVE = false;
-			release();
-			throw new IllegalStateException(
-					"There is a problem with the OpenCL program" + Strings.append(ex));
-		}
-	}
-
-
-	////////////////////////////////////////////////////////////////////////////////////////////////
-	// GETTERS
-	////////////////////////////////////////////////////////////////////////////////////////////////
-
-	/**
-	 * Returns the context.
-	 * <p>
-	 * @return the context
-	 */
-	public CLContext getContext() {
-		return context;
-	}
-
-	/**
-	 * Returns the command-queue.
-	 * <p>
-	 * @return the command-queue
-	 */
-	public CLCommandQueue getCommandQueue() {
-		return commandQueue;
-	}
-
-	/**
-	 * Returns the program.
-	 * <p>
-	 * @return the program
-	 */
-	public CLProgram getProgram() {
-		return program;
-	}
-
-	/**
-	 * Returns the specified kernel.
-	 * <p>
-	 * @param name the kernel name
-	 * <p>
-	 * @return the specified kernel
-	 */
-	public CLKernel getKernel(final String name) {
-		return kernels.get(name);
-	}
-
-	////////////////////////////////////////////////////////////////////////////////////////////////
-
-	@Override
-	public String getDeviceName() {
-		return device.getName();
-	}
-
-	@Override
-	public int getMaxComputeUnits() {
-		return device.getMaxComputeUnits();
-	}
-
-	@Override
-	public long getMaxWorkItemDimensions() {
-		return device.getMaxWorkItemDimensions();
-	}
-
-	@Override
-	public long getMaxWorkGroupSize() {
-		return device.getMaxWorkGroupSize();
-	}
-
-	@Override
-	public long getGlobalMemorySize() {
-		return device.getGlobalMemSize();
-	}
-
-
-	////////////////////////////////////////////////////////////////////////////////////////////////
-	// GENERATORS
-	////////////////////////////////////////////////////////////////////////////////////////////////
-
-	public CLBuffer<DoubleBuffer> createReadBuffer(final int length) {
-		return context.createDoubleBuffer(Maths.roundUp(length, localWorkGroupSize), READ_ONLY);
-	}
-
-	public CLBuffer<DoubleBuffer> createReadBuffer(final double[] array) {
-		final CLBuffer<DoubleBuffer> buffer = context
-				.createDoubleBuffer(Maths.roundUp(array.length, localWorkGroupSize), READ_ONLY);
-		fill(buffer.getBuffer(), array);
-		return buffer;
-	}
-
-	public CLBuffer<DoubleBuffer> createWriteBuffer(final int length) {
-		return context.createDoubleBuffer(Maths.roundUp(length, localWorkGroupSize), WRITE_ONLY);
-	}
-
-
-	////////////////////////////////////////////////////////////////////////////////////////////////
-	// OPERATORS
-	////////////////////////////////////////////////////////////////////////////////////////////////
-
-	public static int count(final DoubleBuffer buffer) {
-		int i = 0;
-		while (buffer.remaining() > 0) {
-			buffer.get();
-			++i;
-		}
-		buffer.rewind();
-		return i;
-	}
-
-	public static void fill(final DoubleBuffer buffer, final double[] array) {
-		int i = 0;
-		while (i < array.length && buffer.remaining() > 0) {
-			buffer.put(array[i]);
-			++i;
-		}
-		buffer.rewind();
-	}
-
-	/**
-	 * Releases the memory.
-	 */
-	@Override
-	public void release() {
-		isActive = false;
-		for (final CLKernel kernel : kernels.values()) {
-			kernel.release();
-		}
-		kernels.clear();
-		program.release();
-		commandQueue.release();
-		context.release();
-	}
-
-	////////////////////////////////////////////////////////////////////////////////////////////////
-
-	@Override
-	protected synchronized double[] compute(final String name, final double[] A, final double B[]) {
-		// Check the arguments
-		DoubleArguments.requireSameLength(A, B);
-
-		// Initialize
-		final int resultLength = A.length;
-		final double[] result = new double[resultLength];
-		final CLBuffer<DoubleBuffer> aBuffer = createReadBuffer(A);
-		final CLBuffer<DoubleBuffer> bBuffer = createReadBuffer(B);
-		final CLBuffer<DoubleBuffer> resultBuffer = createWriteBuffer(resultLength);
-
-		// Get the kernel
-		final CLKernel kernel = getKernel(name);
-		// Set the kernel arguments
-		kernel.putArgs(aBuffer, bBuffer, resultBuffer);
-		// Execute the kernel
-		final int globalWorkGroupSize = Maths.roundUp(resultLength, localWorkGroupSize);
-		commandQueue.putWriteBuffer(aBuffer, false)
-				.putWriteBuffer(bBuffer, false)
-				.put1DRangeKernel(kernel, 0, globalWorkGroupSize, localWorkGroupSize)
-				.putReadBuffer(resultBuffer, true);
-		// Read the result
-		resultBuffer.getBuffer().get(result);
-		// Release the memory
-		aBuffer.release();
-		bBuffer.release();
-		resultBuffer.release();
-		return result;
-	}
-
-	@Override
-	public synchronized double[] times(final double[] A, final double[] B,
-			final int aColumnDimension, final int bColumnDimension) {
-		// Check the arguments
-		Arguments.requireNonNull(A);
-		Arguments.requireNonNull(B);
-		OpenCLArguments.requireSameInnerDimension(aColumnDimension, B.length / bColumnDimension);
-
-		// Initialize
-		final int aRowDimension = A.length / aColumnDimension;
-		final int resultLength = aRowDimension * bColumnDimension;
-		final double[] result = new double[resultLength];
-		final CLBuffer<DoubleBuffer> aBuffer = createReadBuffer(A);
-		final CLBuffer<DoubleBuffer> bBuffer = createReadBuffer(B);
-		final CLBuffer<DoubleBuffer> resultBuffer = createWriteBuffer(resultLength);
-
-		// Get the kernel
-		final CLKernel kernel = getKernel("times");
-		// Set the kernel arguments
-		kernel.putArgs(aBuffer, bBuffer, resultBuffer)
-				.putArg(aColumnDimension)
-				.putArg(bColumnDimension);
-		// Execute the kernel
-		final int globalWorkGroupSize = Maths.roundUp(Maths.maxToInt(A.length, B.length),
-				localWorkGroupSize);
-		commandQueue.putWriteBuffer(aBuffer, false)
-				.putWriteBuffer(bBuffer, false)
-				.put1DRangeKernel(kernel, 0, globalWorkGroupSize, localWorkGroupSize)
-				.putReadBuffer(resultBuffer, true);
-		// Read the result
-		resultBuffer.getBuffer().get(result);
-		// Release the memory
-		aBuffer.release();
-		bBuffer.release();
-		resultBuffer.release();
-		return result;
-	}
-
-	/**
-	 * Returns the multiplication of {@code A} by {@code B} followed by the addition of {@code C}.
-	 * <p>
-	 * @param A                the array of {@code double} values to multiply
-	 * @param B                the array of {@code double} values to multiply
-	 * @param C                the array of {@code double} values to add
-	 * @param aColumnDimension the column dimension of {@code A}
-	 * @param bColumnDimension the column dimension of {@code B}
-	 * @param cColumnDimension the column dimension of {@code C}
-	 * <p>
-	 * @return {@code A . B + C}
-	 */
-	@Override
-	public synchronized double[] forward(final double[] A, final double[] B, final double[] C,
-			final int aColumnDimension, final int bColumnDimension, final int cColumnDimension) {
-		// Check the arguments
-		Arguments.requireNonNull(A);
-		Arguments.requireNonNull(B);
-		Arguments.requireNonNull(C);
-		OpenCLArguments.requireSameInnerDimension(aColumnDimension, B.length / bColumnDimension);
-
-		// Initialize
-		final int aRowDimension = A.length / aColumnDimension;
-		final int resultLength = aRowDimension * bColumnDimension;
-		final double[] result = new double[resultLength];
-		final CLBuffer<DoubleBuffer> aBuffer = createReadBuffer(A);
-		final CLBuffer<DoubleBuffer> bBuffer = createReadBuffer(B);
-		final CLBuffer<DoubleBuffer> cBuffer = createReadBuffer(C);
-		final CLBuffer<DoubleBuffer> resultBuffer = createWriteBuffer(
-				aRowDimension * bColumnDimension);
-
-		// Get the kernel
-		final CLKernel kernel = getKernel("forward");
-		// Set the kernel arguments
-		kernel.putArgs(aBuffer, bBuffer, cBuffer, resultBuffer)
-				.putArg(aColumnDimension)
-				.putArg(bColumnDimension)
-				.putArg(cColumnDimension);
-		// Execute the kernel
-		final int globalWorkGroupSize = Maths.roundUp(Maths.maxToInt(A.length, B.length),
-				localWorkGroupSize);
-		commandQueue.putWriteBuffer(aBuffer, false)
-				.putWriteBuffer(bBuffer, false)
-				.putWriteBuffer(cBuffer, false)
-				.put1DRangeKernel(kernel, 0, globalWorkGroupSize, localWorkGroupSize)
-				.putReadBuffer(resultBuffer, true);
-		// Read the result
-		resultBuffer.getBuffer().get(result);
-		// Release the memory
-		aBuffer.release();
-		bBuffer.release();
-		cBuffer.release();
-		resultBuffer.release();
-		return result;
-	}
-}
->>>>>>> 40aa77cc
+}