--- conflicted
+++ resolved
@@ -1,4 +1,3 @@
-<<<<<<< HEAD
 /*
  * The MIT License (MIT)
  *
@@ -96,7 +95,7 @@
 	public JOCL(final String sourceCode) {
 		super(sourceCode);
 
-		// Set the platform, the device type and the device number
+		// Set the platform, the device type and number
 		final int platformIndex = 0;
 		final long deviceType = CL_DEVICE_TYPE_ALL;
 
@@ -109,7 +108,7 @@
 		final int platformCount = platformCountArray[0];
 		IO.debug("#Platforms: ", platformCount);
 		if (platformCount == 0) {
-			ACTIVE = false;
+			IS_ACTIVE = false;
 			throw new IllegalStateException("There is no compatible OpenCL platform");
 		}
 
@@ -128,7 +127,7 @@
 		final int deviceCount = deviceCountArray[0];
 		IO.debug("#Devices: ", deviceCount);
 		if (platformCount == 0) {
-			ACTIVE = false;
+			IS_ACTIVE = false;
 			throw new IllegalStateException("There is no compatible OpenCL device");
 		}
 
@@ -170,12 +169,12 @@
 				kernels.put(kernelName, build(kernelName));
 			}
 
-			active = true;
+			isActive = true;
 		} catch (final Exception ex) {
-			ACTIVE = false;
+			IS_ACTIVE = false;
 			release();
 			throw new IllegalStateException(
-					"There is a problem with the OpenCL program: " + ex.getMessage());
+					"There is a problem with the OpenCL program" + Strings.append(ex));
 		}
 	}
 
@@ -329,7 +328,7 @@
 	 */
 	@Override
 	public void release() {
-		active = false;
+		isActive = false;
 		for (final cl_kernel kernel : kernels.values()) {
 			clReleaseKernel(kernel);
 		}
@@ -449,457 +448,4 @@
 		release(buffers);
 		return result;
 	}
-}
-=======
-/*
- * The MIT License (MIT)
- *
- * Copyright © 2013-2019 Florian Barras <https://barras.io> (florian@barras.io)
- *
- * Permission is hereby granted, free of charge, to any person obtaining a copy
- * of this software and associated documentation files (the "Software"), to deal
- * in the Software without restriction, including without limitation the rights
- * to use, copy, modify, merge, publish, distribute, sublicense, and/or sell
- * copies of the Software, and to permit persons to whom the Software is
- * furnished to do so, subject to the following conditions:
- *
- * The above copyright notice and this permission notice shall be included in
- * all copies or substantial portions of the Software.
- *
- * THE SOFTWARE IS PROVIDED "AS IS", WITHOUT WARRANTY OF ANY KIND, EXPRESS OR
- * IMPLIED, INCLUDING BUT NOT LIMITED TO THE WARRANTIES OF MERCHANTABILITY,
- * FITNESS FOR A PARTICULAR PURPOSE AND NONINFRINGEMENT. IN NO EVENT SHALL THE
- * AUTHORS OR COPYRIGHT HOLDERS BE LIABLE FOR ANY CLAIM, DAMAGES OR OTHER
- * LIABILITY, WHETHER IN AN ACTION OF CONTRACT, TORT OR OTHERWISE, ARISING FROM,
- * OUT OF OR IN CONNECTION WITH THE SOFTWARE OR THE USE OR OTHER DEALINGS IN
- * THE SOFTWARE.
- */
-package jupiter.hardware.gpu;
-
-import static jupiter.common.io.IO.IO;
-import static org.jocl.CL.CL_CONTEXT_PLATFORM;
-import static org.jocl.CL.CL_DEVICE_GLOBAL_MEM_SIZE;
-import static org.jocl.CL.CL_DEVICE_MAX_COMPUTE_UNITS;
-import static org.jocl.CL.CL_DEVICE_MAX_WORK_GROUP_SIZE;
-import static org.jocl.CL.CL_DEVICE_MAX_WORK_ITEM_DIMENSIONS;
-import static org.jocl.CL.CL_DEVICE_NAME;
-import static org.jocl.CL.CL_DEVICE_TYPE_ALL;
-import static org.jocl.CL.CL_MEM_ALLOC_HOST_PTR;
-import static org.jocl.CL.CL_MEM_READ_ONLY;
-import static org.jocl.CL.CL_MEM_READ_WRITE;
-import static org.jocl.CL.CL_MEM_USE_HOST_PTR;
-import static org.jocl.CL.CL_TRUE;
-import static org.jocl.CL.clBuildProgram;
-import static org.jocl.CL.clCreateBuffer;
-import static org.jocl.CL.clCreateCommandQueue;
-import static org.jocl.CL.clCreateContext;
-import static org.jocl.CL.clCreateKernel;
-import static org.jocl.CL.clCreateProgramWithSource;
-import static org.jocl.CL.clEnqueueNDRangeKernel;
-import static org.jocl.CL.clEnqueueReadBuffer;
-import static org.jocl.CL.clGetDeviceIDs;
-import static org.jocl.CL.clGetDeviceInfo;
-import static org.jocl.CL.clGetPlatformIDs;
-import static org.jocl.CL.clReleaseCommandQueue;
-import static org.jocl.CL.clReleaseContext;
-import static org.jocl.CL.clReleaseKernel;
-import static org.jocl.CL.clReleaseMemObject;
-import static org.jocl.CL.clReleaseProgram;
-import static org.jocl.CL.clSetKernelArg;
-import static org.jocl.CL.setExceptionsEnabled;
-
-import java.util.Map;
-
-import org.jocl.Pointer;
-import org.jocl.Sizeof;
-import org.jocl.cl_command_queue;
-import org.jocl.cl_context;
-import org.jocl.cl_context_properties;
-import org.jocl.cl_device_id;
-import org.jocl.cl_kernel;
-import org.jocl.cl_mem;
-import org.jocl.cl_platform_id;
-import org.jocl.cl_program;
-
-import jupiter.common.struct.map.tree.RedBlackTreeMap;
-import jupiter.common.test.Arguments;
-import jupiter.common.test.DoubleArguments;
-import jupiter.common.util.Strings;
-
-public class JOCL
-		extends OpenCL {
-
-	////////////////////////////////////////////////////////////////////////////////////////////////
-	// ATTRIBUTES
-	////////////////////////////////////////////////////////////////////////////////////////////////
-
-	protected cl_device_id device;
-	protected final cl_context context;
-	protected final cl_command_queue commandQueue;
-
-	protected final cl_program program;
-	protected final Map<String, cl_kernel> kernels = new RedBlackTreeMap<String, cl_kernel>();
-
-
-	////////////////////////////////////////////////////////////////////////////////////////////////
-	// CONSTRUCTORS
-	////////////////////////////////////////////////////////////////////////////////////////////////
-
-	public JOCL(final String sourceCode) {
-		super(sourceCode);
-
-		// Set the platform, the device type and number
-		final int platformIndex = 0;
-		final long deviceType = CL_DEVICE_TYPE_ALL;
-
-		// Enable the exceptions (and subsequently omit the error checks)
-		setExceptionsEnabled(true);
-
-		// Obtain the number of platforms
-		final int[] platformCountArray = new int[1];
-		clGetPlatformIDs(0, null, platformCountArray);
-		final int platformCount = platformCountArray[0];
-		IO.debug("#Platforms: ", platformCount);
-		if (platformCount == 0) {
-			IS_ACTIVE = false;
-			throw new IllegalStateException("There is no compatible OpenCL platform");
-		}
-
-		// Obtain a platform identifier
-		final cl_platform_id[] platforms = new cl_platform_id[platformCount];
-		clGetPlatformIDs(platforms.length, platforms, null);
-		final cl_platform_id platform = platforms[platformIndex];
-
-		// Initialize the context properties
-		final cl_context_properties contextProperties = new cl_context_properties();
-		contextProperties.addProperty(CL_CONTEXT_PLATFORM, platform);
-
-		// Obtain the number of devices for the platform
-		final int[] deviceCountArray = new int[1];
-		clGetDeviceIDs(platform, deviceType, 0, null, deviceCountArray);
-		final int deviceCount = deviceCountArray[0];
-		IO.debug("#Devices: ", deviceCount);
-		if (platformCount == 0) {
-			IS_ACTIVE = false;
-			throw new IllegalStateException("There is no compatible OpenCL device");
-		}
-
-		// Select the fastest device
-		final cl_device_id[] devices = new cl_device_id[deviceCount];
-		clGetDeviceIDs(platform, deviceType, deviceCount, devices, null);
-		int maxComputeUnitCount = 0;
-		for (final cl_device_id d : devices) {
-			final int computeUnitCount = getDeviceInfoHelperInt(d, CL_DEVICE_MAX_COMPUTE_UNITS);
-			if (computeUnitCount > maxComputeUnitCount) {
-				maxComputeUnitCount = computeUnitCount;
-				device = d;
-			}
-		}
-		IO.debug("Device name: ", getDeviceName());
-		IO.debug("Max compute units: ", getMaxComputeUnits());
-		IO.debug("Max work item dimensions: ", getMaxWorkItemDimensions());
-		IO.debug("Max work group size: ", getMaxWorkGroupSize());
-		IO.debug("Global memory size: ", getGlobalMemorySize());
-
-		try {
-			// Create a context for the selected device
-			context = clCreateContext(contextProperties, 1, new cl_device_id[] {device}, null, null,
-					null);
-
-			// Create a command-queue for the selected device
-			commandQueue = clCreateCommandQueue(context, device, 0, null);
-
-			// Create the program from the source code
-			program = clCreateProgramWithSource(context, 1, new String[] {sourceCode}, null, null);
-
-			// Build the program
-			clBuildProgram(program, 0, null, null, null, null);
-
-			// Build the kernels
-			IO.debug("#Kernels: ", kernelNames.size());
-			for (final String kernelName : kernelNames) {
-				IO.debug("Build the kernel ", Strings.quote(kernelName));
-				kernels.put(kernelName, build(kernelName));
-			}
-
-			isActive = true;
-		} catch (final Exception ex) {
-			IS_ACTIVE = false;
-			release();
-			throw new IllegalStateException(
-					"There is a problem with the OpenCL program" + Strings.append(ex));
-		}
-	}
-
-
-	////////////////////////////////////////////////////////////////////////////////////////////////
-	// GETTERS
-	////////////////////////////////////////////////////////////////////////////////////////////////
-
-	/**
-	 * Returns the context.
-	 * <p>
-	 * @return the context
-	 */
-	public cl_context getContext() {
-		return context;
-	}
-
-	/**
-	 * Returns the command-queue.
-	 * <p>
-	 * @return the command-queue
-	 */
-	public cl_command_queue getCommandQueue() {
-		return commandQueue;
-	}
-
-	/**
-	 * Returns the program.
-	 * <p>
-	 * @return the program
-	 */
-	public cl_program getProgram() {
-		return program;
-	}
-
-	/**
-	 * Returns the specified kernel.
-	 * <p>
-	 * @param name the kernel name
-	 * <p>
-	 * @return the specified kernel
-	 */
-	public cl_kernel getKernel(final String name) {
-		return kernels.get(name);
-	}
-
-	////////////////////////////////////////////////////////////////////////////////////////////////
-
-	@Override
-	public String getDeviceName() {
-		return getDeviceInfoHelperString(device, CL_DEVICE_NAME);
-	}
-
-	@Override
-	public int getMaxComputeUnits() {
-		return getDeviceInfoHelperInt(device, CL_DEVICE_MAX_COMPUTE_UNITS);
-	}
-
-	@Override
-	public long getMaxWorkItemDimensions() {
-		return getDeviceInfoHelperLong(device, CL_DEVICE_MAX_WORK_ITEM_DIMENSIONS);
-	}
-
-	@Override
-	public long getMaxWorkGroupSize() {
-		return getDeviceInfoHelperLong(device, CL_DEVICE_MAX_WORK_GROUP_SIZE);
-	}
-
-	@Override
-	public long getGlobalMemorySize() {
-		return getDeviceInfoHelperLong(device, CL_DEVICE_GLOBAL_MEM_SIZE);
-	}
-
-	protected int getDeviceInfoHelperInt(final cl_device_id device_id, final int parameterName) {
-		final int valueCount = 1;
-		final int values[] = new int[valueCount];
-		clGetDeviceInfo(device_id, parameterName, Sizeof.cl_int * valueCount, Pointer.to(values),
-				null);
-		return values[0];
-	}
-
-	protected long getDeviceInfoHelperLong(final cl_device_id device_id, final int parameterName) {
-		final int valueCount = 1;
-		final long values[] = new long[valueCount];
-		clGetDeviceInfo(device_id, parameterName, Sizeof.cl_long * valueCount, Pointer.to(values),
-				null);
-		return values[0];
-	}
-
-	protected String getDeviceInfoHelperString(final cl_device_id device_id,
-			final int parameterName) {
-		// Obtain the length of the string to query
-		final long size[] = new long[1];
-		clGetDeviceInfo(device_id, parameterName, 0, null, size);
-
-		// Create a buffer of the appropriate size and fill it with the info
-		final byte buffer[] = new byte[(int) size[0]];
-		clGetDeviceInfo(device_id, parameterName, buffer.length, Pointer.to(buffer), null);
-
-		// Create a string from the buffer (excluding the trailing \0 byte)
-		return new String(buffer, 0, buffer.length - 1);
-	}
-
-
-	////////////////////////////////////////////////////////////////////////////////////////////////
-	// GENERATORS
-	////////////////////////////////////////////////////////////////////////////////////////////////
-
-	public cl_mem createReadBuffer(final double[] array) {
-		return clCreateBuffer(context, CL_MEM_READ_ONLY | CL_MEM_USE_HOST_PTR,
-				array.length * Sizeof.cl_double, Pointer.to(array), null);
-	}
-
-	public cl_mem createWriteBuffer(final double[] array) {
-		return clCreateBuffer(context, CL_MEM_READ_WRITE | CL_MEM_ALLOC_HOST_PTR,
-				array.length * Sizeof.cl_double, Pointer.to(array), null);
-	}
-
-
-	////////////////////////////////////////////////////////////////////////////////////////////////
-	// OPERATORS
-	////////////////////////////////////////////////////////////////////////////////////////////////
-
-	public cl_kernel build(final String name) {
-		return clCreateKernel(program, name, null);
-	}
-
-	public int execute(final cl_kernel kernel, final int globalWorkSize, final int localWorkSize) {
-		return clEnqueueNDRangeKernel(commandQueue, kernel, 1, null, new long[] {globalWorkSize},
-				new long[] {localWorkSize}, 0, null, null);
-	}
-
-	public int read(final cl_mem buffer, final double[] array) {
-		return clEnqueueReadBuffer(commandQueue, buffer, CL_TRUE, 0,
-				array.length * Sizeof.cl_double, Pointer.to(array), 0, null, null);
-	}
-
-	/**
-	 * Releases the specified memory buffers.
-	 * <p>
-	 * @param buffers the array of {@link cl_mem} to release
-	 */
-	public void release(final cl_mem[] buffers) {
-		for (final cl_mem buffer : buffers) {
-			clReleaseMemObject(buffer);
-		}
-	}
-
-	/**
-	 * Releases the memory.
-	 */
-	@Override
-	public void release() {
-		isActive = false;
-		for (final cl_kernel kernel : kernels.values()) {
-			clReleaseKernel(kernel);
-		}
-		kernels.clear();
-		clReleaseProgram(program);
-		clReleaseCommandQueue(commandQueue);
-		clReleaseContext(context);
-	}
-
-	////////////////////////////////////////////////////////////////////////////////////////////////
-
-	@Override
-	protected double[] compute(final String name, final double[] A, final double B[]) {
-		// Check the arguments
-		DoubleArguments.requireSameLength(A, B);
-
-		// Initialize
-		final double[] result = new double[A.length];
-		final cl_mem[] buffers = new cl_mem[3];
-		buffers[0] = createReadBuffer(A);
-		buffers[1] = createReadBuffer(B);
-		buffers[2] = createWriteBuffer(result);
-
-		// Get the kernel
-		final cl_kernel kernel = getKernel(name);
-		// Set the kernel arguments
-		clSetKernelArg(kernel, 0, Sizeof.cl_mem, Pointer.to(buffers[0]));
-		clSetKernelArg(kernel, 1, Sizeof.cl_mem, Pointer.to(buffers[1]));
-		clSetKernelArg(kernel, 2, Sizeof.cl_mem, Pointer.to(buffers[2]));
-		// Execute the kernel
-		execute(kernel, result.length, 1);
-		// Read the result
-		read(buffers[2], result);
-		// Release the memory
-		release(buffers);
-		return result;
-	}
-
-	@Override
-	public double[] times(final double[] A, final double[] B, final int aColumnDimension,
-			final int bColumnDimension) {
-		// Check the arguments
-		Arguments.requireNonNull(A);
-		Arguments.requireNonNull(B);
-		OpenCLArguments.requireSameInnerDimension(aColumnDimension, B.length / bColumnDimension);
-
-		// Initialize
-		final int aRowDimension = A.length / aColumnDimension;
-		final double[] result = new double[aRowDimension * bColumnDimension];
-		final cl_mem[] buffers = new cl_mem[3];
-		buffers[0] = createReadBuffer(A);
-		buffers[1] = createReadBuffer(B);
-		buffers[2] = createWriteBuffer(result);
-
-		// Get the kernel
-		final cl_kernel kernel = getKernel("times");
-		// Set the kernel arguments
-		clSetKernelArg(kernel, 0, Sizeof.cl_mem, Pointer.to(buffers[0]));
-		clSetKernelArg(kernel, 1, Sizeof.cl_mem, Pointer.to(buffers[1]));
-		clSetKernelArg(kernel, 2, Sizeof.cl_mem, Pointer.to(buffers[2]));
-		clSetKernelArg(kernel, 3, Sizeof.cl_int, Pointer.to(new int[] {aColumnDimension}));
-		clSetKernelArg(kernel, 4, Sizeof.cl_int, Pointer.to(new int[] {bColumnDimension}));
-		// Execute the kernel
-		execute(kernel, result.length, 1);
-		// Read the result
-		read(buffers[2], result);
-		// Release the memory
-		release(buffers);
-		return result;
-	}
-
-	/**
-	 * Returns the multiplication of {@code A} by {@code B} followed by the addition of {@code C}.
-	 * <p>
-	 * @param A                the array of {@code double} values to multiply
-	 * @param B                the array of {@code double} values to multiply
-	 * @param C                the array of {@code double} values to add
-	 * @param aColumnDimension the column dimension of {@code A}
-	 * @param bColumnDimension the column dimension of {@code B}
-	 * @param cColumnDimension the column dimension of {@code C}
-	 * <p>
-	 * @return {@code A . B + C}
-	 */
-	@Override
-	public double[] forward(final double[] A, final double[] B, final double[] C,
-			final int aColumnDimension, final int bColumnDimension, final int cColumnDimension) {
-		// Check the arguments
-		Arguments.requireNonNull(A);
-		Arguments.requireNonNull(B);
-		Arguments.requireNonNull(C);
-		OpenCLArguments.requireSameInnerDimension(aColumnDimension, B.length / bColumnDimension);
-
-		// Initialize
-		final int aRowDimension = A.length / aColumnDimension;
-		final double[] result = new double[aRowDimension * bColumnDimension];
-		final cl_mem[] buffers = new cl_mem[4];
-		buffers[0] = createReadBuffer(A);
-		buffers[1] = createReadBuffer(B);
-		buffers[2] = createReadBuffer(C);
-		buffers[3] = createWriteBuffer(result);
-
-		// Get the kernel
-		final cl_kernel kernel = getKernel("forward");
-		// Set the kernel arguments
-		clSetKernelArg(kernel, 0, Sizeof.cl_mem, Pointer.to(buffers[0]));
-		clSetKernelArg(kernel, 1, Sizeof.cl_mem, Pointer.to(buffers[1]));
-		clSetKernelArg(kernel, 2, Sizeof.cl_mem, Pointer.to(buffers[2]));
-		clSetKernelArg(kernel, 3, Sizeof.cl_mem, Pointer.to(buffers[3]));
-		clSetKernelArg(kernel, 4, Sizeof.cl_int, Pointer.to(new int[] {aColumnDimension}));
-		clSetKernelArg(kernel, 5, Sizeof.cl_int, Pointer.to(new int[] {bColumnDimension}));
-		clSetKernelArg(kernel, 6, Sizeof.cl_int, Pointer.to(new int[] {cColumnDimension}));
-		// Execute the kernel
-		execute(kernel, result.length, 1);
-		// Read the result
-		read(buffers[3], result);
-		// Release the memory
-		release(buffers);
-		return result;
-	}
-}
->>>>>>> 22a57e3d
+}