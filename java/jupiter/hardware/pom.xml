--- conflicted
+++ resolved
@@ -18,12 +18,7 @@
 	<url>https://github.com/b-io/io.barras/tree/master/java/jupiter/hardware</url>
 
 	<modules>
-<<<<<<< HEAD
-		<module>gpu</module><!-- @since 1.6 -->
+		<module>gpu</module>
 		<module>jni</module><!-- @since 1.7 -->
-=======
-		<module>gpu</module>
-		<!--<module>jni</module>--><!-- @since 1.7 -->
->>>>>>> 6481a788
 	</modules>
 </project>