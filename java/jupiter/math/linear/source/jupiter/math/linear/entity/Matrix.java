--- conflicted
+++ resolved
@@ -1175,19 +1175,13 @@
 		IO.debug("");
 
 		// Initialize
-<<<<<<< HEAD
 		if (WORK_QUEUE == null) {
-			WORK_QUEUE = new WorkQueue<Triple<Matrix, Matrix, Interval<Integer>>, Pair<Matrix, Interval<Integer>>>(
+			WORK_QUEUE = new FairWorkQueue<Triple<Matrix, Matrix, Interval<Integer>>, Pair<Matrix, Interval<Integer>>>(
 					new DotProduct());
 			PARALLELIZE = true;
 		} else {
 			IO.warn("The ", WORK_QUEUE.getClass().getSimpleName(), " has already started");
 		}
-=======
-		WORK_QUEUE = new FairWorkQueue<Triple<Matrix, Matrix, Interval<Integer>>, Pair<Matrix, Interval<Integer>>>(
-				new DotProduct());
-		PARALLELIZE = true;
->>>>>>> 5bbdbb0a
 	}
 
 	/**
