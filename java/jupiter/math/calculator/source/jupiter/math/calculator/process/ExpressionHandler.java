/*
 * The MIT License (MIT)
 *
 * Copyright © 2013-2018 Florian Barras <https://barras.io> (florian@barras.io)
 *
 * Permission is hereby granted, free of charge, to any person obtaining a copy
 * of this software and associated documentation files (the "Software"), to deal
 * in the Software without restriction, including without limitation the rights
 * to use, copy, modify, merge, publish, distribute, sublicense, and/or sell
 * copies of the Software, and to permit persons to whom the Software is
 * furnished to do so, subject to the following conditions:
 *
 * The above copyright notice and this permission notice shall be included in
 * all copies or substantial portions of the Software.
 *
 * THE SOFTWARE IS PROVIDED "AS IS", WITHOUT WARRANTY OF ANY KIND, EXPRESS OR
 * IMPLIED, INCLUDING BUT NOT LIMITED TO THE WARRANTIES OF MERCHANTABILITY,
 * FITNESS FOR A PARTICULAR PURPOSE AND NONINFRINGEMENT. IN NO EVENT SHALL THE
 * AUTHORS OR COPYRIGHT HOLDERS BE LIABLE FOR ANY CLAIM, DAMAGES OR OTHER
 * LIABILITY, WHETHER IN AN ACTION OF CONTRACT, TORT OR OTHERWISE, ARISING FROM,
 * OUT OF OR IN CONNECTION WITH THE SOFTWARE OR THE USE OR OTHER DEALINGS IN
 * THE SOFTWARE.
 */
package jupiter.math.calculator.process;

import static jupiter.common.io.IO.IO;

import java.util.LinkedList;
import java.util.List;
import java.util.Map;

import jupiter.common.exception.ParseException;
import jupiter.common.math.Interval;
import jupiter.common.math.IntervalList;
import jupiter.common.struct.list.ExtendedList;
import jupiter.common.struct.tuple.Triple;
import jupiter.common.thread.FairWorkQueue;
import jupiter.common.thread.IWorkQueue;
import jupiter.common.thread.Report;
import jupiter.common.thread.Worker;
import jupiter.common.util.Arrays;
import jupiter.common.util.Characters;
import jupiter.common.util.Strings;
import jupiter.math.calculator.model.BinaryOperation;
import jupiter.math.calculator.model.Element;
import jupiter.math.calculator.model.MatrixElement;
import jupiter.math.calculator.model.ScalarElement;
import jupiter.math.calculator.model.UnaryOperation;
import jupiter.math.linear.entity.Matrix;

public class ExpressionHandler {

	////////////////////////////////////////////////////////////////////////////////////////////////
	// CONSTANTS
	////////////////////////////////////////////////////////////////////////////////////////////////

	/**
	 * The {@link List} of binary operators.
	 */
	protected static final List<List<Character>> BINARY_OPERATORS = Arrays.toList(
			Arrays.toList('+', '-'), Arrays.toList('*', '/'), Arrays.<Character>toList('^'),
			Arrays.toList('~'));
	/**
	 * The {@link List} of unary operators.
	 */
	protected static final List<List<Character>> UNARY_OPERATORS = Arrays
			.toList(Arrays.toList('!', '\''), Arrays.toList('@'));

	/**
	 * The flag specifying whether to parallelize using a work queue.
	 */
	protected static volatile boolean PARALLELIZE = true;
	/**
	 * The work queue for parsing the expressions.
	 */
	protected static volatile IWorkQueue<Triple<Element, String, Map<String, Element>>, Report<Element>> WORK_QUEUE = null;


	////////////////////////////////////////////////////////////////////////////////////////////////
	// CONSTRUCTORS
	////////////////////////////////////////////////////////////////////////////////////////////////

	protected ExpressionHandler() {
	}


	////////////////////////////////////////////////////////////////////////////////////////////////
	// OPERATORS
	////////////////////////////////////////////////////////////////////////////////////////////////

	/**
	 * Starts {@code this}.
	 */
	public static synchronized void start() {
		IO.debug("");

		// Initialize
		if (PARALLELIZE) {
<<<<<<< HEAD
			if (WORK_QUEUE == null) {
				WORK_QUEUE = new WorkQueue<Triple<Element, String, Map<String, Element>>, Report<Element>>(
						new Parser());
			} else {
				IO.warn("The ", WORK_QUEUE.getClass().getSimpleName(), " has already started");
			}
=======
			WORK_QUEUE = new FairWorkQueue<Triple<Element, String, Map<String, Element>>, Report<Element>>(
					new Parser());
>>>>>>> 5bbdbb0a
		}
	}

	/**
	 * Stops {@code this}.
	 */
	public static synchronized void stop() {
		IO.debug("");

		// Shutdown
		if (WORK_QUEUE != null) {
			WORK_QUEUE.shutdown();
		}
	}

	/**
	 * Restarts {@code this}.
	 */
	public static synchronized void restart() {
		IO.debug("");

		stop();
		start();
	}

	////////////////////////////////////////////////////////////////////////////////////////////////

	/**
	 * Returns a tree whose nodes and leaves correspond respectively to the operations and numbers
	 * of the specified expression.
	 * <p>
	 * @param expression the expression to parse
	 * @param context    the context containing the values of the variables
	 * <p>
	 * @return the root {@link Element} of the tree of operations and numbers corresponding to the
	 *         specified expression
	 */
	public static Report<Element> parseExpression(final String expression,
			final Map<String, Element> context) {
		return parseExpression(null, expression, context);
	}

	/**
	 * Returns a node or a leaf with the specified parent node corresponding respectively to an
	 * operation or a number parsed from the specified expression.
	 * <p>
	 * @param parent     the parent node {@link Element} of the expression
	 * @param expression the expression to parse
	 * @param context    the context containing the values of the variables
	 * <p>
	 * @return a node or leaf {@link Element} corresponding respectively to an operation or a number
	 *         parsed from the specified expression
	 */
	public static Report<Element> parseExpression(final Element parent, final String expression,
			final Map<String, Element> context) {
		// Trim the expression
		final String trimmedExpression = expression.trim();
		IO.debug(trimmedExpression);

		// Find the delimiting intervals
		final IntervalList<Integer> delimitingIntervals = getDelimitingIntervals(trimmedExpression);

		// Get the index of the binary operator (if it exists)
		final int binaryOperatorIndex = getBinaryOperatorIndex(trimmedExpression,
				delimitingIntervals);

		// Parse the operation
		if (binaryOperatorIndex >= 0) {
			return parseBinaryOperation(parent, trimmedExpression, binaryOperatorIndex, context);
		}
		return parseUnaryOperation(parent, trimmedExpression, delimitingIntervals, context);
	}

	protected static Report<Element> parseBinaryOperation(final Element parent,
			final String expression, final int binaryOperatorIndex,
			final Map<String, Element> context) {
		// Get the binary operator
		final Element.Type type = getType(expression.charAt(binaryOperatorIndex));
		IO.debug("Type: ", type);

		// Extract the left and right expressions
		final String leftExpression = expression.substring(0, binaryOperatorIndex);
		final String rightExpression = expression.substring(binaryOperatorIndex + 1);

		// Parse the left and right expressions
		final Element leftNode, rightNode;
		final Report<Element> leftNodeResult, rightNodeResult;
		if (PARALLELIZE && (leftExpression.length() > 100 || rightExpression.length() > 100) &&
				WORK_QUEUE.reserveWorkers(2)) {
			// Submit the tasks
			final long leftId = WORK_QUEUE.submit(new Triple<Element, String, Map<String, Element>>(
					parent, leftExpression, context));
			final long rightId = WORK_QUEUE
					.submit(new Triple<Element, String, Map<String, Element>>(parent,
							rightExpression, context));

			// Get the results
			leftNodeResult = WORK_QUEUE.get(leftId);
			rightNodeResult = WORK_QUEUE.get(rightId);
		} else {
			// Get the results
			leftNodeResult = parseExpression(parent, leftExpression, context);
			rightNodeResult = parseExpression(parent, rightExpression, context);
		}
		// Get the elements from the results
		// - Left node
		leftNode = leftNodeResult.getOutput();
		if (leftNode == null) {
			return leftNodeResult;
		}
		// - Right node
		rightNode = rightNodeResult.getOutput();
		if (rightNode == null) {
			return rightNodeResult;
		}

		// Return the binary operation
		IO.debug("Create new ", type, " Node: <", leftNode.getExpression(), "> ", type, " <",
				rightNode.getExpression(), ">");
		return new Report<Element>(
				new BinaryOperation(parent, expression, type, leftNode, rightNode));
	}

	protected static Report<Element> parseUnaryOperation(final Element parent,
			final String expression, final IntervalList<Integer> delimitingIntervals,
			final Map<String, Element> context) {
		// Parse an unary operation, a nested expression or a single element
		final int unaryOperatorIndex = getLastUnaryOperatorIndex(expression, delimitingIntervals);

		// - Unary operation
		if (unaryOperatorIndex >= 0) {
			// Parse the unary operator
			final char unaryOperator = expression.charAt(unaryOperatorIndex);
			final Element.Type type = getType(unaryOperator);
			IO.debug("Type: ", type);
			// Parse the nested expression
			final String nestedExpression = Strings.split(expression, unaryOperator).get(0);
			IO.debug("Nested expression: ", nestedExpression);
			final Report<Element> nodeResult = parseExpression(parent, nestedExpression, context);
			final Element node = nodeResult.getOutput();
			if (node == null) {
				return nodeResult;
			}
			// Return the unary operation
			IO.debug("Create new ", type, " Node: <", node.getExpression(), ">");
			return new Report<Element>(new UnaryOperation(parent, expression, type, node));
		}

		// - Nested expression
		if (delimitingIntervals.isValid()) {
			// Parse the nested expression
			final List<Interval<Integer>> intervals = delimitingIntervals.getIntervals();
			if (intervals.size() == 1) {
				final Interval<Integer> interval = intervals.get(0);
				if (Characters.isParenthesis(expression.charAt(interval.getLowerBound())) &&
						Characters.isParenthesis(expression.charAt(interval.getUpperBound()))) {
					// Return the nested expression
					final String nestedExpression = expression
							.substring(interval.getLowerBound() + 1, interval.getUpperBound());
					IO.debug("Nested expression: ", nestedExpression);
					return parseExpression(parent, nestedExpression, context);
				}
			}
		}

		// - Single element
		// Parse the single element
		IO.debug("Create new Leaf: <", expression, ">");
		final Element leaf;
		if (context.containsKey(expression)) {
			// Variable
			leaf = context.get(expression);
		} else if (Matrix.isMatrix(expression)) {
			// Matrix
			leaf = new MatrixElement(parent, expression);
		} else if (Strings.isNumeric(expression)) {
			// Scalar
			leaf = new ScalarElement(parent, expression);
		} else {
			return new Report<Element>(
					new ParseException("Unparsable element: <" + expression + ">"));
		}
		// Return the single element
		leaf.setParent(parent);
		leaf.setExpression(expression);
		return new Report<Element>(leaf);
	}

	////////////////////////////////////////////////////////////////////////////////////////////////

	/**
	 * Returns the index of the binary operator in the specified expression, or {@code -1} if there
	 * is no such occurrence.
	 * <p>
	 * @param expression          the expression to parse
	 * @param delimitingIntervals the delimiting intervals in the specified expression
	 * <p>
	 * @return the index of the binary operator in the specified expression, or {@code -1} if there
	 *         is no such occurrence
	 */
	protected static int getBinaryOperatorIndex(final String expression,
			final IntervalList<Integer> delimitingIntervals) {
		final ExtendedList<Integer> indexes = getBinaryOperatorIndexes(expression,
				delimitingIntervals);
		IO.debug("Indexes: ", indexes);
		if (indexes.size() > 0) {
			return indexes.getMiddle();
		}
		return -1;
	}

	/**
	 * Returns the indexes of all the binary operators in the specified expression that are not in
	 * the specified delimiting intervals.
	 * <p>
	 * @param expression          a {@link String}
	 * @param delimitingIntervals the delimiting intervals in the specified expression
	 * <p>
	 * @return the indexes of all the binary operators in the specified expression that are not in
	 *         the specified delimiting intervals
	 */
	protected static ExtendedList<Integer> getBinaryOperatorIndexes(final String expression,
			final IntervalList<Integer> delimitingIntervals) {
		return getOperatorIndexes(expression, delimitingIntervals, expression.length(),
				BINARY_OPERATORS);
	}

	/**
	 * Returns the index of the last unary operator in the specified expression that is not in the
	 * specified delimiting intervals.
	 * <p>
	 * @param expression          a {@link String}
	 * @param delimitingIntervals the delimiting intervals in the specified expression
	 * <p>
	 * @return the index of the last unary operator in the specified expression that is not in the
	 *         specified delimiting intervals
	 */
	protected static Integer getLastUnaryOperatorIndex(final String expression,
			final IntervalList<Integer> delimitingIntervals) {
		return getLastOperatorIndexFromList(expression, delimitingIntervals, expression.length(),
				UNARY_OPERATORS);
	}

	/**
	 * Returns the indexes of all the operators in the specified expression that are not in the
	 * specified delimiting intervals.
	 * <p>
	 * @param expression          a {@link String}
	 * @param delimitingIntervals the delimiting intervals in the specified expression
	 * @param to                  the index to finish seeking at (exclusive)
	 * @param allOperators        the {@link List} of all the operators to find
	 * <p>
	 * @return the indexes of all the operators in the specified expression that are not in the
	 *         specified delimiting intervals
	 */
	protected static ExtendedList<Integer> getOperatorIndexes(final String expression,
			final IntervalList<Integer> delimitingIntervals, final int to,
			final List<List<Character>> allOperators) {
		final ExtendedList<Integer> indexes = new ExtendedList<Integer>();
		final int size = allOperators.size();
		int binaryOperatorsIndex = 0;

		do {
			final List<Character> operators = allOperators.get(binaryOperatorsIndex);
			int index = getLastOperatorIndex(expression, delimitingIntervals, to, operators);
			while (index >= 0) {
				indexes.add(index);
				index = getLastOperatorIndex(expression, delimitingIntervals, index, operators);
			}
			++binaryOperatorsIndex;
		} while (binaryOperatorsIndex < size && indexes.isEmpty());

		return indexes;
	}

	/**
	 * Returns the index of the last operator in the specified expression that is not in the
	 * specified delimiting intervals.
	 * <p>
	 * @param expression          a {@link String}
	 * @param delimitingIntervals the delimiting intervals in the specified expression
	 * @param to                  the index to finish seeking at (exclusive)
	 * @param operators           the {@link List} of operators to find
	 * <p>
	 * @return the index of the last operator in the specified expression that is not in the
	 *         specified delimiting intervals
	 */
	protected static int getLastOperatorIndex(final String expression,
			final IntervalList<Integer> delimitingIntervals, final int to,
			final List<Character> operators) {
		int index = to;
		do {
			index = Strings.findLastCharacter(expression, operators, index);
		} while (index >= 0 && delimitingIntervals.isValid() &&
				delimitingIntervals.isInside(index));
		return index;
	}

	/**
	 * Returns the index of the last operator in the specified expression that is not in the
	 * specified delimiting intervals.
	 * <p>
	 * @param expression          a {@link String}
	 * @param delimitingIntervals the delimiting intervals in the specified expression
	 * @param to                  the index to finish seeking at (exclusive)
	 * @param allOperators        the {@link List} of all the operators to find
	 * <p>
	 * @return the index of the last operator in the specified expression that is not in the
	 *         specified delimiting intervals
	 */
	protected static int getLastOperatorIndexFromList(final String expression,
			final IntervalList<Integer> delimitingIntervals, final int to,
			final List<List<Character>> allOperators) {
		final int size = allOperators.size();
		int index;
		int binaryOperatorsIndex = 0;

		do {
			final List<Character> operators = allOperators.get(binaryOperatorsIndex);
			index = getLastOperatorIndex(expression, delimitingIntervals, to, operators);
			++binaryOperatorsIndex;
		} while (index < 0 && binaryOperatorsIndex < size);

		return index;
	}

	////////////////////////////////////////////////////////////////////////////////////////////////

	/**
	 * Returns the delimiting intervals in the specified expression.
	 * <p>
	 * @param expression a {@link String}
	 * <p>
	 * @return the delimiting intervals in the specified expression
	 */
	protected static IntervalList<Integer> getDelimitingIntervals(final String expression) {
		final List<Interval<Integer>> delimitingIntervals = new LinkedList<Interval<Integer>>();
		final int length = expression.length();
		int counter = 0;
		int lowerBound, upperBound = -1;

		for (int index = length - 1; index >= 0; --index) {
			final Element.Type type = getType(expression.charAt(index));
			if (type == Element.Type.RIGHT_PARENTHESIS || type == Element.Type.RIGHT_BRACKET) {
				if (counter == 0) {
					upperBound = index;
				}
				++counter;
			} else if (type == Element.Type.LEFT_PARENTHESIS || type == Element.Type.LEFT_BRACKET) {
				--counter;
				if (counter == 0) {
					lowerBound = index;
					delimitingIntervals.add(new Interval<Integer>(lowerBound, upperBound));
				}
			}
		}

		return new IntervalList<Integer>(delimitingIntervals);
	}

	////////////////////////////////////////////////////////////////////////////////////////////////

	/**
	 * Returns the {@link Element.Type} of the specified token.
	 * <p>
	 * @param token a {@code char} value
	 * <p>
	 * @return the {@link Element.Type} of the specified token
	 */
	protected static Element.Type getType(final char token) {
		switch (token) {
			case '+':
				return Element.Type.ADDITION;
			case '-':
				return Element.Type.SUBTRACTION;
			case '*':
				return Element.Type.MULTIPLICATION;
			case '/':
				return Element.Type.DIVISION;
			case '^':
				return Element.Type.POWER;
			case '~':
				return Element.Type.SOLUTION;

			case '!':
				return Element.Type.FACTORIAL;
			case '@':
				return Element.Type.INVERSE;
			case '\'':
				return Element.Type.TRANSPOSE;

			case Characters.LEFT_PARENTHESIS:
				return Element.Type.LEFT_PARENTHESIS;
			case Characters.RIGHT_PARENTHESIS:
				return Element.Type.RIGHT_PARENTHESIS;
			case Characters.LEFT_BRACKET:
				return Element.Type.LEFT_BRACKET;
			case Characters.RIGHT_BRACKET:
				return Element.Type.RIGHT_BRACKET;
		}
		return Element.Type.ENTITY;
	}


	////////////////////////////////////////////////////////////////////////////////////////////////
	// CLASSES
	////////////////////////////////////////////////////////////////////////////////////////////////

	protected static class Parser
			extends Worker<Triple<Element, String, Map<String, Element>>, Report<Element>> {

		protected Parser() {
			super();
		}

		@Override
		public Report<Element> call(final Triple<Element, String, Map<String, Element>> input) {
			return parseExpression(input.getFirst(), input.getSecond(), input.getThird());
		}

		@Override
		public Parser clone() {
			return new Parser();
		}
	}
}<|MERGE_RESOLUTION|>--- conflicted
+++ resolved
@@ -96,17 +96,12 @@
 
 		// Initialize
 		if (PARALLELIZE) {
-<<<<<<< HEAD
 			if (WORK_QUEUE == null) {
-				WORK_QUEUE = new WorkQueue<Triple<Element, String, Map<String, Element>>, Report<Element>>(
+				WORK_QUEUE = new FairWorkQueue<Triple<Element, String, Map<String, Element>>, Report<Element>>(
 						new Parser());
 			} else {
 				IO.warn("The ", WORK_QUEUE.getClass().getSimpleName(), " has already started");
 			}
-=======
-			WORK_QUEUE = new FairWorkQueue<Triple<Element, String, Map<String, Element>>, Report<Element>>(
-					new Parser());
->>>>>>> 5bbdbb0a
 		}
 	}
 
