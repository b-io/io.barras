--- conflicted
+++ resolved
@@ -132,15 +132,11 @@
 		}
 		// - The work queue
 		if (PARALLELIZE) {
-<<<<<<< HEAD
 			if (WORK_QUEUE == null) {
-				WORK_QUEUE = new WorkQueue<String, Report<Double>>(new Checker());
+				WORK_QUEUE = new FairWorkQueue<String, Report<Double>>(new Checker());
 			} else {
 				IO.warn("The ", WORK_QUEUE.getClass().getSimpleName(), " has already started");
 			}
-=======
-			WORK_QUEUE = new FairWorkQueue<String, Report<Double>>(new Checker());
->>>>>>> 5bbdbb0a
 		}
 	}
 
