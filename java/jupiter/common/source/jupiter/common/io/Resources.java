--- conflicted
+++ resolved
@@ -75,7 +75,8 @@
 		return false;
 	}
 
-<<<<<<< HEAD
+	//////////////////////////////////////////////
+
 	/**
 	 * Closes the specified {@link AutoCloseable}.
 	 * <p>
@@ -112,22 +113,5 @@
 			IO.warn(message);
 		}
 		return false;
-=======
-
-	////////////////////////////////////////////////////////////////////////////////////////////////
-	// VERIFIERS
-	////////////////////////////////////////////////////////////////////////////////////////////////
-
-	/**
-	 * Tests whether the specified {@link Class} is assignable to a {@link Closeable}.
-	 * <p>
-	 * @param c the {@link Class} to test
-	 * <p>
-	 * @return {@code true} if the specified {@link Class} is assignable to a {@link Closeable},
-	 *         {@code false} otherwise
-	 */
-	public static boolean is(final Class<?> c) {
-		return Closeable.class.isAssignableFrom(c);
->>>>>>> 6f777a2f
 	}
 }