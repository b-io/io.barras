--- conflicted
+++ resolved
@@ -1,4 +1,3 @@
-<<<<<<< HEAD
 /*
  * The MIT License (MIT)
  *
@@ -212,257 +211,6 @@
 	protected static class RPrinter
 			extends IOHandler {
 
-		protected static final String PREFIX = "R> ";
-
-		/**
-		 * The printer.
-		 */
-		protected final IOHandler printer;
-
-		protected RPrinter() {
-			this(IO.getPrinter());
-		}
-
-		protected RPrinter(final IOHandler printer) {
-			super();
-			this.printer = printer;
-		}
-
-		@Override
-		public void print(final Object content, final boolean isError) {
-			printer.print(PREFIX + content, isError);
-		}
-
-		@Override
-		public void println(final Object content, final boolean isError) {
-			printer.println(PREFIX + content, isError);
-		}
-
-		@Override
-		public void clear() {
-			printer.clear();
-		}
-
-		@Override
-		public Worker<Message, Integer> clone() {
-			return new RPrinter(printer);
-		}
-	}
-}
-=======
-/*
- * The MIT License (MIT)
- *
- * Copyright © 2013-2019 Florian Barras <https://barras.io> (florian@barras.io)
- *
- * Permission is hereby granted, free of charge, to any person obtaining a copy
- * of this software and associated documentation files (the "Software"), to deal
- * in the Software without restriction, including without limitation the rights
- * to use, copy, modify, merge, publish, distribute, sublicense, and/or sell
- * copies of the Software, and to permit persons to whom the Software is
- * furnished to do so, subject to the following conditions:
- *
- * The above copyright notice and this permission notice shall be included in
- * all copies or substantial portions of the Software.
- *
- * THE SOFTWARE IS PROVIDED "AS IS", WITHOUT WARRANTY OF ANY KIND, EXPRESS OR
- * IMPLIED, INCLUDING BUT NOT LIMITED TO THE WARRANTIES OF MERCHANTABILITY,
- * FITNESS FOR A PARTICULAR PURPOSE AND NONINFRINGEMENT. IN NO EVENT SHALL THE
- * AUTHORS OR COPYRIGHT HOLDERS BE LIABLE FOR ANY CLAIM, DAMAGES OR OTHER
- * LIABILITY, WHETHER IN AN ACTION OF CONTRACT, TORT OR OTHERWISE, ARISING FROM,
- * OUT OF OR IN CONNECTION WITH THE SOFTWARE OR THE USE OR OTHER DEALINGS IN
- * THE SOFTWARE.
- */
-package jupiter.lang.r;
-
-import static jupiter.common.io.IO.IO;
-import static jupiter.common.util.Strings.SPACE;
-
-import java.io.IOException;
-
-import org.rosuda.REngine.Rserve.RConnection;
-import org.rosuda.REngine.Rserve.RserveException;
-
-import jupiter.common.io.IO.SeverityLevel;
-import jupiter.common.io.IOHandler;
-import jupiter.common.io.Message;
-import jupiter.common.io.Systems;
-import jupiter.common.test.ArrayArguments;
-import jupiter.common.thread.Threads;
-import jupiter.common.thread.Worker;
-import jupiter.common.util.Arrays;
-import jupiter.common.util.Strings;
-
-public class R {
-
-	////////////////////////////////////////////////////////////////////////////////////////////////
-	// CONSTANTS
-	////////////////////////////////////////////////////////////////////////////////////////////////
-
-	public static final String R_PATH = "R";
-	public static final String R_SCRIPT_PATH = "RScript";
-	public static final String[] ARGS = new String[] {};
-	public static volatile String REPO = "https://cloud.r-project.org";
-
-	public static final IOHandler PRINTER = new RPrinter();
-
-
-	////////////////////////////////////////////////////////////////////////////////////////////////
-	// CONSTRUCTORS
-	////////////////////////////////////////////////////////////////////////////////////////////////
-
-	protected R() {
-	}
-
-
-	////////////////////////////////////////////////////////////////////////////////////////////////
-	// OPERATORS
-	////////////////////////////////////////////////////////////////////////////////////////////////
-
-	public static int installPackage(final String name) {
-		return execute("if (!" + Strings.singleQuote(name) + " %in% installed.packages())" +
-				"install.packages(" + Strings.singleQuote(name) +
-				", repos=" + Strings.singleQuote(REPO) +
-				")");
-	}
-
-	public static int[] installPackages(final String[] names) {
-		final int[] status = new int[names.length];
-		for (int i = 0; i < names.length; ++i) {
-			status[i] = installPackage(names[i]);
-		}
-		return status;
-	}
-
-	////////////////////////////////////////////////////////////////////////////////////////////////
-
-	public static boolean start() {
-		return start(SeverityLevel.DEBUG.compareTo(IO.getSeverityLevel()) >= 0);
-	}
-
-	public static boolean start(final boolean debug) {
-		// Test whether the server is already running
-		if (R.isRunning()) {
-			return true;
-		}
-
-		// Launch Rserve
-		if (!(installPackage("Rserve") == IO.EXIT_SUCCESS && execute("library(Rserve);" +
-				"Rserve(" + (debug ? "T" : "F") +
-				", args = " + Strings.singleQuote(Strings.joinWith(ARGS, SPACE)) +
-				")") == IO.EXIT_SUCCESS)) {
-			return false;
-		}
-
-		// Try up to 5 times before giving up; we can be conservative here, because at this point
-		// the process execution itself was successful and the start up is usually asynchronous
-		int attempts = 5;
-		do {
-			// Sleep in case the start up is delayed or asynchronous
-			Threads.sleep();
-			--attempts;
-		} while (attempts > 0 && !isRunning());
-		return false;
-	}
-
-	////////////////////////////////////////////////////////////////////////////////////////////////
-
-	public static boolean stop() {
-		try {
-			new RConnection().shutdown();
-		} catch (final RserveException ex) {
-			IO.warn("Fail to stop Rserve", ex);
-		}
-		return false;
-	}
-
-	////////////////////////////////////////////////////////////////////////////////////////////////
-
-	/**
-	 * Executes the specified script on the R engine and returns its exit value.
-	 * <p>
-	 * @param script the script to execute
-	 * <p>
-	 * @return the exit value of the specified script executed on the R engine
-	 */
-	public static int executeScript(final String... script) {
-		try {
-			return Systems.execute(PRINTER,
-					Arrays.<String>merge(new String[] {R_SCRIPT_PATH}, script, ARGS));
-		} catch (final InterruptedException ex) {
-			IO.error("Fail to execute the script", Strings.quote(script[0]), ex);
-		} catch (final IOException ex) {
-			IO.error("Fail to execute the script", Strings.quote(script[0]), ex);
-		}
-		return IO.EXIT_FAILURE;
-	}
-
-	/**
-	 * Executes the specified command on the R engine and returns its exit value.
-	 * <p>
-	 * @param command the command to execute
-	 * <p>
-	 * @return the exit value of the specified command executed on the R engine
-	 */
-	public static int execute(final String... command) {
-		// Check the system
-		Systems.requireOS();
-		// Check the arguments
-		ArrayArguments.requireMinLength(command, 1);
-
-		// Process
-		try {
-			// Test whether the OS is Windows or Unix
-			if (Systems.isWindows()) {
-				// - Execute the command on Windows
-				return Systems.execute(PRINTER,
-						Arrays.<String>merge(new String[] {R_PATH, "-e"}, command));
-			} else if (Systems.isUnix()) {
-				// - Execute the command on Unix
-				return Systems.execute(PRINTER,
-						Arrays.<String>merge(
-								new String[] {"/bin/sh", "-c", "echo", command[0], "|", R_PATH},
-								Arrays.<String>take(command, 1, command.length)));
-			}
-		} catch (final InterruptedException ex) {
-			IO.error("Fail to execute the command", Strings.quote(command[0]), ex);
-		} catch (final IOException ex) {
-			IO.error("Fail to execute the command", Strings.quote(command[0]), ex);
-		}
-		return IO.EXIT_FAILURE;
-	}
-
-
-	////////////////////////////////////////////////////////////////////////////////////////////////
-	// VERIFIERS
-	////////////////////////////////////////////////////////////////////////////////////////////////
-
-	/**
-	 * Tests whether the local Rserve instance is running on the default port.
-	 * <p>
-	 * @return {@code true} if the local Rserve instance is running on the default port,
-	 *         {@code false} otherwise
-	 */
-	public static boolean isRunning() {
-		try {
-			final RConnection connection = new RConnection();
-			IO.info("Rserve is running");
-			connection.close();
-			return true;
-		} catch (final RserveException ex) {
-			IO.warn("Rserve is not running", ex);
-		}
-		return false;
-	}
-
-
-	////////////////////////////////////////////////////////////////////////////////////////////////
-	// CLASSES
-	////////////////////////////////////////////////////////////////////////////////////////////////
-
-	protected static class RPrinter
-			extends IOHandler {
-
 		/**
 		 * The generated serial version ID.
 		 */
@@ -514,5 +262,4 @@
 			return new RPrinter(printer);
 		}
 	}
-}
->>>>>>> 40aa77cc
+}